
import {
  Entity,
  PrimaryGeneratedColumn,
  Column,
  ManyToOne,
  OneToMany,
  JoinColumn,
  Index,
} from 'typeorm';
import { Product } from './product.entity';
import { PackagePrice } from './package-price.entity';

@Entity('product_packages')
// تعديل: جعل uniqueness على (tenantId, publicCode) بدلاً من global publicCode
// التفرد الآن داخل نفس المنتج فقط (product_id, publicCode)
@Index('ux_product_packages_product_public_code', ['product', 'publicCode'], { unique: true })
@Index('idx_product_packages_tenant_active', ['tenantId', 'isActive'])
@Index('idx_product_packages_product_id', ['product']) // يُنشئ فهرسًا على product_id
export class ProductPackage {
  @PrimaryGeneratedColumn('uuid')
  id: string;

  @Column('uuid')
  @Index()
  tenantId: string;

  @Column({ type: 'integer', nullable: true })
  publicCode: number | null; // بعد الترقية: رقم موجب فريد عالميًا (مسموح NULL)

  @Column({ type: 'varchar', length: 160, nullable: true })
  name: string | null;

<<<<<<< HEAD
  // Phase2: catalogLinkCode يربط هذه الباقة بباقات الكتالوج (nullable مؤقتًا حتى الترحيل)
  @Column({ type: 'varchar', length: 80, nullable: true })
  @Index('idx_product_packages_catalogLinkCode_field')
  catalogLinkCode?: string | null;
=======
  // catalogLinkCode removed
>>>>>>> 4b3ea583

  // عند إنشائها من موزّع نحدد المالك
  @Column({ type: 'uuid', nullable: true })
  @Index('idx_product_packages_createdByDistributorId_field')
  createdByDistributorId?: string | null;

  @Column({ type: 'text', nullable: true })
  description?: string;

  @Column({ nullable: true })
  imageUrl?: string;

  @Column({ type: 'decimal', precision: 10, scale: 2, default: 0 })
  basePrice: number;

  @Column({ type: 'decimal', precision: 10, scale: 2, default: 0 })
  capital: number;

  // اسم المزود (barakat, apstore, znet, local, ...)
  @Column({ type: 'varchar', length: 120, nullable: true })
  providerName?: string | null;

  @Column({ default: true })
  isActive: boolean;

  @ManyToOne(() => Product, (product) => product.packages, {
    onDelete: 'CASCADE',
    nullable: false,
  })
  @JoinColumn({
    name: 'product_id',
    referencedColumnName: 'id',
    foreignKeyConstraintName: 'fk_product_packages_product_id',
  })
  product: Product;

  @OneToMany(() => PackagePrice, (pp) => pp.package, { cascade: true, eager: true })
  prices: PackagePrice[];
}<|MERGE_RESOLUTION|>--- conflicted
+++ resolved
@@ -31,14 +31,7 @@
   @Column({ type: 'varchar', length: 160, nullable: true })
   name: string | null;
 
-<<<<<<< HEAD
-  // Phase2: catalogLinkCode يربط هذه الباقة بباقات الكتالوج (nullable مؤقتًا حتى الترحيل)
-  @Column({ type: 'varchar', length: 80, nullable: true })
-  @Index('idx_product_packages_catalogLinkCode_field')
-  catalogLinkCode?: string | null;
-=======
   // catalogLinkCode removed
->>>>>>> 4b3ea583
 
   // عند إنشائها من موزّع نحدد المالك
   @Column({ type: 'uuid', nullable: true })
