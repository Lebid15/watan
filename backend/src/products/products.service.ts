// src/products/products.service.ts
<<<<<<< HEAD
import {
  Injectable,
  NotFoundException,
  ConflictException,
  BadRequestException,
  ForbiddenException,
  UnprocessableEntityException,
} from '@nestjs/common';
=======
import { Injectable, NotFoundException, ConflictException, ForbiddenException, BadRequestException, UnprocessableEntityException } from '@nestjs/common';
>>>>>>> 4b3ea583
import { InjectRepository } from '@nestjs/typeorm';
import { Repository, In, Brackets } from 'typeorm';
import { Product } from './product.entity';
import { ProductPackage } from './product-package.entity';
import { PackagePrice } from './package-price.entity';
import { PriceGroup } from './price-group.entity';
import { ProductOrder } from './product-order.entity';
import { User } from '../user/user.entity';
import { DistributorPackagePrice } from '../distributor/distributor-package-price.entity';
import { DistributorUserPriceGroup } from '../distributor/distributor-user-price-group.entity';
import { CodeItem } from '../codes/code-item.entity';
import { OrderDispatchLog } from '../codes/order-dispatch-log.entity';
import { Currency } from '../currencies/currency.entity';
import { ListOrdersDto } from './dto/list-orders.dto';
import { OrderStatus } from './types';
import { decodeCursor, encodeCursor, toEpochMs } from '../utils/pagination';
import { isFeatureEnabled } from '../common/feature-flags';
<<<<<<< HEAD
import {
  DistributorPackagePrice,
  DistributorUserPriceGroup,
} from '../distributor/distributor-pricing.entities';

type OrderView = {
  id: string;
  status: string;
  quantity: number;
  priceUSD: number;
  unitPriceUSD: number;
  display: {
    currencyCode: string;
    unitPrice: number;
    totalPrice: number;
  };
  product: { id: string; name: string };
  package: { id: string; name: string };
  userIdentifier: string | null;
  extraField: string | null;
  createdAt: Date;
};

export type OrderStatus = 'pending' | 'approved' | 'rejected';
=======
import { IntegrationsService } from '../integrations/integrations.service';
import { ProductRouting } from './product-routing.entity';
import { ProductPackageMapping } from './product-package-mapping.entity';
import { AccountingService } from '../accounting/accounting.service';
import { NotificationsService } from '../notifications/notifications.service';
>>>>>>> 4b3ea583

@Injectable()
export class ProductsService {
  constructor(
<<<<<<< HEAD
    @InjectRepository(Product) private productsRepo: Repository<Product>,
    @InjectRepository(ProductPackage)
    private packagesRepo: Repository<ProductPackage>,
    @InjectRepository(PackagePrice)
    private packagePriceRepo: Repository<PackagePrice>,
    @InjectRepository(PriceGroup)
    private priceGroupsRepo: Repository<PriceGroup>,
    @InjectRepository(User) private usersRepo: Repository<User>,
    @InjectRepository(ProductOrder)
    private ordersRepo: Repository<ProductOrder>,
    @InjectRepository(DistributorPackagePrice)
    private distPkgPriceRepo: Repository<DistributorPackagePrice>,
    @InjectRepository(DistributorUserPriceGroup)
    private distUserGroupRepo: Repository<DistributorUserPriceGroup>,
    @InjectRepository(Currency) private currenciesRepo: Repository<Currency>,
    @InjectRepository(OrderDispatchLog)
    private readonly logsRepo: Repository<OrderDispatchLog>,
    @InjectRepository(PackageRouting)
    private readonly routingRepo: Repository<PackageRouting>,
    @InjectRepository(PackageMapping)
    private readonly mappingRepo: Repository<PackageMapping>,
=======
    @InjectRepository(Product) private readonly productsRepo: Repository<Product>,
    @InjectRepository(ProductPackage) private readonly packagesRepo: Repository<ProductPackage>,
    @InjectRepository(PackagePrice) private readonly packagePriceRepo: Repository<PackagePrice>,
    @InjectRepository(PriceGroup) private readonly priceGroupsRepo: Repository<PriceGroup>,
    @InjectRepository(ProductOrder) private readonly ordersRepo: Repository<ProductOrder>,
    @InjectRepository(User) private readonly usersRepo: Repository<User>,
    @InjectRepository(DistributorPackagePrice) private readonly distPkgPriceRepo: Repository<DistributorPackagePrice>,
    @InjectRepository(DistributorUserPriceGroup) private readonly distUserGroupRepo: Repository<DistributorUserPriceGroup>,
    @InjectRepository(CodeItem) private readonly codeItemRepo: Repository<CodeItem>,
    @InjectRepository(OrderDispatchLog) private readonly logsRepo: Repository<OrderDispatchLog>,
    @InjectRepository(Currency) private readonly currenciesRepo: Repository<Currency>,
    @InjectRepository(ProductRouting) private readonly routingRepo: Repository<ProductRouting>,
    @InjectRepository(ProductPackageMapping) private readonly mappingRepo: Repository<ProductPackageMapping>,
>>>>>>> 4b3ea583
    private readonly integrations: IntegrationsService,
    private readonly accounting: AccountingService,
    private readonly notifications: NotificationsService,
  ) {}

<<<<<<< HEAD
  // Phase2: تفعيل منتج من الكتالوج للـ tenant
  async activateCatalogProduct(
    tenantId: string,
    catalogProductId: string,
  ): Promise<Product> {
    if (!catalogProductId)
      throw new BadRequestException('catalogProductId مطلوب');
    // تحقق أن الكتالوج منشور وقابل للتفعيل
    const catalogRow = await this.productsRepo.manager.query(
      'SELECT id, "isPublishable" FROM catalog_product WHERE id = $1 AND "isPublishable" = true LIMIT 1',
      [catalogProductId],
    );
    if (!catalogRow || catalogRow.length === 0) {
      throw new NotFoundException('المنتج غير متاح أو غير منشور في الكتالوج');
    }
    // تحقق من عدم وجود منتج مفعّل سابقًا لنفس catalogProductId داخل نفس التينانت
    const existing = await this.productsRepo.findOne({
      where: { tenantId, catalogProductId } as any,
    });
    if (existing) return existing; // idempotent

    const product = this.productsRepo.create({
      tenantId,
      name: 'Catalog Product', // يمكن لاحقًا سحب الاسم من catalog_product
      description: '',
      isActive: true,
      catalogProductId,
      useCatalogImage: true,
    } as Partial<Product>);
    return this.productsRepo.save(product);
=======
  // معرف التينانت الخاص بالمطور (مستودع عالمي)
  private readonly DEV_TENANT_ID = '00000000-0000-0000-0000-000000000000';

  // Helper: fetch single package by id (lightweight)
  async findPackageById(id: string): Promise<ProductPackage | null> {
    if (!id) return null;
    return this.packagesRepo.findOne({ where: { id } as any });
  }

  // ✅ تحديث اسم المزود لباقات المنتج
  async updatePackageProvider(packageId: string, providerName: string) {
    const pkg = await this.packagesRepo.findOne({ where: { id: packageId } as any });
    if (!pkg) throw new NotFoundException('الباقة غير موجودة');
    (pkg as any).providerName = providerName;
    await this.packagesRepo.save(pkg);
    return { id: pkg.id, providerName };
  }

  /** ✅ حذف باقة (مع أسعارها) مع دعم الحذف العالمي للمطور */
  async deletePackage(context: { tenantId?: string | null; role?: string | null; userId?: string | null }, id: string): Promise<void> {
    const { tenantId, role, userId } = context || {};
    const pkg = await this.packagesRepo.findOne({ where: { id } as any, relations: ['prices', 'product'] });
    if (!pkg) throw new NotFoundException('لم يتم العثور على الباقة');

    const isGlobal = pkg.tenantId === this.DEV_TENANT_ID;
    const roleLower = (role || '').toLowerCase();
    const isDevRole = roleLower === 'developer' || roleLower === 'instance_owner';

    console.log('[PKG][DELETE][REQ]', {
      packageId: id,
      pkgTenantId: pkg.tenantId,
      reqTenantId: tenantId || null,
      isGlobal,
      role: roleLower || null,
      userId: userId?.slice(0,8) || null,
    });

    if (tenantId && pkg.tenantId === tenantId) {
      // ok
    } else if (isGlobal && isDevRole) {
      // allow
    } else {
      throw new ForbiddenException('لا تملك صلاحية حذف هذه الباقة');
    }

    if (Array.isArray(pkg.prices) && pkg.prices.length) {
      await this.packagePriceRepo.remove(pkg.prices);
    }
    await this.packagesRepo.remove(pkg);
>>>>>>> 4b3ea583
  }

  // ---------- Helpers خاصة بالـ tenant ----------
  private ensureSameTenant(
    entityTenantId?: string | null,
    expectedTenantId?: string,
  ) {
    if (!expectedTenantId) return; // لا تحقق إن لم يُطلب تقييد
    if (!entityTenantId)
      throw new ForbiddenException('هذا السجل غير مرتبط بأي مستأجر');
    if (entityTenantId !== expectedTenantId)
      throw new ForbiddenException('لا تملك صلاحية على هذا المستأجر');
  }

  private addTenantWhere(qb: any, alias: string, tenantId?: string) {
    if (tenantId) qb.andWhere(`${alias}."tenantId" = :tid`, { tid: tenantId });
  }

  // ===== Helper: تطبيع حالة المزود إلى done/failed/processing/sent مع دعم 1/2/3 =====
  private normalizeExternalStatus(
    raw?: string,
  ): 'done' | 'failed' | 'processing' | 'sent' {
    const s = (raw || '').toString().toLowerCase().trim();
    if (['2', 'success', 'ok', 'done', 'completed', 'complete'].includes(s))
      return 'done';
    if (
      [
        '3',
        'failed',
        'fail',
        'error',
        'rejected',
        'cancelled',
        'canceled',
      ].includes(s)
    )
      return 'failed';
    if (['accepted', 'sent', 'queued', 'queue'].includes(s)) return 'sent';
    return 'processing';
  }

  // ===== ✅ المزامنة اليدوية مع المزود + التقاط note/pin (مقيّدة بالـ tenant إن مرّ) =====
  async syncExternal(
    orderId: string,
    tenantId?: string,
  ): Promise<{
    order: ProductOrder;
    extStatus: 'done' | 'failed' | 'processing' | 'sent';
    note?: string;
    pin?: string;
  }> {
    const order = await this.ordersRepo.findOne({
      where: { id: orderId } as any,
      relations: ['user', 'package', 'product'],
    });
    if (!order) throw new NotFoundException('الطلب غير موجود');
    this.ensureSameTenant((order as any).user?.tenantId, tenantId);

    if (!order.providerId || !order.externalOrderId) {
      throw new BadRequestException('الطلب غير مرسل خارجيًا');
    }

    // ✅ استنتج tenantId فعّال
    const effectiveTenantId = String(
      tenantId ?? (order as any)?.user?.tenantId,
    );
    // إن أردت التشديد:
    // if (!effectiveTenantId) throw new BadRequestException('tenantId is required');

    const alreadyTerminal =
      order.externalStatus === 'done' ||
      order.externalStatus === 'failed' ||
      order.status === 'approved' ||
      order.status === 'rejected';

    // ✅ مرّر tenantId حسب التوقيع الجديد
    const res = await this.integrations.checkOrders(
      order.providerId,
      effectiveTenantId,
      [order.externalOrderId],
    );
    const first: any = Array.isArray(res) ? res[0] : res;

    let statusRaw: string | undefined = first?.mappedStatus;
    if (!statusRaw) {
      const code = String(first?.providerStatus ?? '').trim();
      if (code === '1') statusRaw = 'pending';
      else if (code === '2') statusRaw = 'success';
      else if (code === '3') statusRaw = 'failed';
    }
    statusRaw =
      statusRaw ??
      first?.status ??
      first?.state ??
      first?.orderStatus ??
      first?.providerStatus ??
      'processing';

    const extStatus = this.normalizeExternalStatus(statusRaw);
    console.log('[SERVICE syncExternal] provider reply', {
      orderId: order.id,
      providerId: order.providerId,
      externalOrderId: order.externalOrderId,
      mapped: statusRaw,
      normalized: extStatus,
      note: first?.note || first?.raw?.message || first?.raw?.desc || null,
      pin: first?.pin || first?.raw?.pin || null,
    });

    const note: string | undefined =
      first?.note?.toString?.().trim?.() ||
      first?.raw?.desc?.toString?.().trim?.() ||
      first?.raw?.note?.toString?.().trim?.() ||
      first?.raw?.message?.toString?.().trim?.() ||
      first?.raw?.text?.toString?.().trim?.();

    const pin: string | undefined =
      first?.pin != null
        ? String(first.pin).trim()
        : first?.raw?.pin != null
          ? String(first.raw.pin).trim()
          : undefined;

    order.externalStatus = extStatus as any;
    order.lastSyncAt = new Date();
    order.lastMessage =
      String(note || first?.raw?.message || first?.raw?.desc || 'sync').slice(
        0,
        250,
      ) || null;
    if (pin) order.pinCode = pin;

    const nowIso = new Date().toISOString();
    if (note && note.trim()) {
      const arr = Array.isArray(order.notes) ? order.notes : [];
      arr.push({ by: 'system', text: note, at: nowIso });
      order.notes = arr as any;
      (order as any).providerMessage = note;
      (order as any).notesCount = arr.length;
    }

    const isTerminal = extStatus === 'done' || extStatus === 'failed';

    if (isTerminal) {
      order.completedAt = new Date();
      order.durationMs = order.sentAt
        ? order.completedAt.getTime() - order.sentAt.getTime()
        : 0;
      await this.ordersRepo.save(order);

      if (extStatus === 'done') {
        await this.updateOrderStatus(order.id, 'approved', effectiveTenantId);
      } else {
        // ✅ قيد routing بالتينانت
        const routing = await this.routingRepo.findOne({
          where: {
            package: { id: order.package.id } as any,
            tenantId: effectiveTenantId,
          } as any,
          relations: ['package'],
        });

        const isOnFallback =
          routing?.fallbackProviderId &&
          order.providerId === routing.fallbackProviderId;
        const hasFallback = !!routing?.fallbackProviderId;

        if (isOnFallback || !hasFallback) {
          await this.updateOrderStatus(order.id, 'rejected', effectiveTenantId);
        } else {
          // اتركه للمونيتور/إعادة المحاولة لاحقًا
        }
      }
    }

    await this.logsRepo.save(
      this.logsRepo.create({
        order,
        action: 'refresh',
        result: extStatus === 'failed' ? 'fail' : 'success',
        message: order.lastMessage || 'sync',
        payloadSnapshot: { response: res, extracted: { note, pin, statusRaw } },
      }),
    );

    return { order, extStatus, note, pin };
  }

  async updateImage(
    tenantId: string,
    id: string,
    imageUrl: string,
  ): Promise<Product> {
    const product = await this.productsRepo.findOne({
      where: { id, tenantId } as any,
    });
    if (!product) throw new NotFoundException('Product not found');
  // Store into customImageUrl (catalog system removed)
  (product as any).customImageUrl = imageUrl;
    return this.productsRepo.save(product);
  }

  async findAllWithPackages(tenantId?: string): Promise<any[]> {
    // Dev fallback: إذا لم يوجد tenantId (صفحة /dev من الدومين الرئيسي أو بدون تسجيل دخول)
    // سابقاً: كان يتم إرجاع كل المنتجات لكل التينانت مما سبب التباس بأن منتجات المستأجر تظهر كأنها "عالمية".
    // الآن: نقيّد العرض إلى الحاوية العالمية فقط (DEV_TENANT_ID) عند غياب tenantId.
    if (!tenantId) {
      const products = await this.productsRepo.find({
        where: { tenantId: this.DEV_TENANT_ID } as any,
        relations: ['packages'],
        take: 500,
        order: { name: 'ASC' } as any,
      });
      console.log('[PRODUCTS][LIST][NO-TENANT] returned', products.length, 'global products');
      return products.map((product: any) => {
        const mapped = this.mapEffectiveImage(product);
        return {
          ...product,
          ...mapped,
          packages: (product.packages || []).map((pkg: any) => ({
            ...pkg,
            basePrice: pkg.basePrice ?? pkg.capital ?? 0,
            prices: [],
          })),
        };
      });
    }

    // السياق الطبيعي: مقيّد بالتينانت (لا fallback تلقائي للمنتجات العالمية الآن)
    const products = await this.productsRepo.find({
      where: { tenantId } as any,
      relations: ['packages', 'packages.prices', 'packages.prices.priceGroup'],
    });

    const allPriceGroups = await this.priceGroupsRepo.find({
      where: { tenantId } as any,
    });
    return products.map((product) => {
      const mapped = this.mapEffectiveImage(product as any);
      return {
        ...product,
        ...mapped,
        packages: (product.packages || []).map((pkg) => ({
          ...pkg,
          basePrice: pkg.basePrice ?? pkg.capital ?? 0,
          prices: allPriceGroups.map((group) => {
            const existingPrice = (pkg.prices || []).find(
              (price) => price.priceGroup?.id === group.id,
            );
            return {
              id: existingPrice?.id ?? null,
              groupId: group.id,
              groupName: group.name,
              price: existingPrice?.price ?? 0,
            };
          }),
        })),
      };
    });
  }

  // ===== ✅ استنساخ منتج عالمي (الحاوية العامة) إلى تينانت مستهدف =====
  async cloneGlobalProductToTenant(globalProductId: string, targetTenantId: string): Promise<Product> {
    const GLOBAL_ID = this.DEV_TENANT_ID; // نفس المعرف المستخدم كحاوية عالمية
    // احضار المنتج العالمي مع باقاته
    const source = await this.productsRepo.findOne({
      where: { id: globalProductId, tenantId: GLOBAL_ID } as any,
      relations: ['packages'],
    });
    if (!source) throw new NotFoundException('المنتج العالمي غير موجود');

    // فلترة الباقات الصالحة (نشطة ولها publicCode)
    const validPkgs = (source.packages || []).filter((p: any) => p.isActive && p.publicCode != null);
    if (validPkgs.length === 0) {
      throw new UnprocessableEntityException('لا توجد باقات نشطة ذات publicCode لنسخها');
    }

    // معالجة تعارض الاسم داخل التينانت المستهدف
    const baseName = source.name?.trim() || 'منتج';
    let candidate = baseName;
    const MAX_TRIES = 12;
    for (let i = 0; i < MAX_TRIES; i++) {
      const exists = await this.productsRepo.findOne({ where: { tenantId: targetTenantId, name: candidate } as any });
      if (!exists) break;
      const suffix = i + 2; // يبدأ من -2
      candidate = `${baseName}-${suffix}`;
      if (i === MAX_TRIES - 1) {
        throw new ConflictException('تعذر إيجاد اسم متاح بعد محاولات متعددة');
      }
    }

    // إنشاء المنتج الجديد
  const newProduct = new Product();
  newProduct.tenantId = targetTenantId;
  newProduct.name = candidate;
  newProduct.description = source.description || undefined;
  // حفظ مرجع المنتج العالمي الأصلي
  (newProduct as any).sourceGlobalProductId = source.id;
  (newProduct as any).customImageUrl = (source as any).customImageUrl || undefined;
  (newProduct as any).customAltText = (source as any).customAltText || undefined;
  (newProduct as any).thumbSmallUrl = (source as any).thumbSmallUrl || undefined;
  (newProduct as any).thumbMediumUrl = (source as any).thumbMediumUrl || undefined;
  (newProduct as any).thumbLargeUrl = (source as any).thumbLargeUrl || undefined;
  newProduct.isActive = true;
  const savedProduct = await this.productsRepo.save(newProduct);

    // نسخ الباقات
    const clones: ProductPackage[] = [];
    for (const pkg of validPkgs) {
  const clone = new ProductPackage();
  clone.tenantId = targetTenantId;
  clone.publicCode = pkg.publicCode;
  clone.name = pkg.name;
  clone.description = pkg.description || undefined;
  clone.imageUrl = pkg.imageUrl || undefined;
  clone.basePrice = (pkg.basePrice ?? pkg.capital ?? 0) as any;
  clone.capital = (pkg.capital ?? pkg.basePrice ?? 0) as any;
  clone.providerName = pkg.providerName || undefined;
  clone.isActive = true;
  clone.product = savedProduct;
  const savedClone = await this.packagesRepo.save(clone);
      clones.push(savedClone);
    }
    (savedProduct as any).packages = clones;
    return savedProduct;
  }

  // ===== ✅ قائمة المنتجات العالمية مع عدد الباقات النشطة ذات publicCode =====
  async listGlobalProducts(): Promise<any[]> {
    const GLOBAL_ID = this.DEV_TENANT_ID;
    const rows = await this.productsRepo.find({
      where: { tenantId: GLOBAL_ID } as any,
      relations: ['packages'],
      order: { name: 'ASC' } as any,
      take: 800,
    });
    return rows
      .map((product: any) => {
        const mapped = this.mapEffectiveImage(product);
        const activePackages = (product.packages || []).filter((p: any) => p.isActive && p.publicCode != null);
        return {
          id: product.id,
            name: product.name,
          packagesActiveCount: activePackages.length,
          hasAny: activePackages.length > 0,
          imageUrl: mapped.imageUrl || null,
        };
      })
      .filter(p => p.packagesActiveCount > 0);
  }

  async findOneWithPackages(tenantId: string, id: string): Promise<any> {
    const product = await this.productsRepo.findOne({
      where: { id, tenantId } as any,
      relations: ['packages', 'packages.prices', 'packages.prices.priceGroup'],
    });
    if (!product) throw new NotFoundException('لم يتم العثور على المنتج');

    const allPriceGroups = await this.priceGroupsRepo.find({
      where: { tenantId } as any,
    });
    const mapped = this.mapEffectiveImage(product as any);
    return {
      ...product,
      ...mapped,
      packages: (product.packages || []).map((pkg) => ({
        ...pkg,
        basePrice: pkg.basePrice ?? pkg.capital ?? 0,
        prices: allPriceGroups.map((group) => {
          const existingPrice = (pkg.prices || []).find(
            (price) => price.priceGroup?.id === group.id,
          );
          return {
            id: existingPrice?.id ?? null,
            groupId: group.id,
            groupName: group.name,
            price: existingPrice?.price ?? 0,
          };
        }),
      })),
    };
  }

  // ===== ✅ منتجات وباقات مرئية للمتجر فقط (publicCode != NULL) =====
  async getTenantVisibleProducts(tenantId: string): Promise<any[]> {
    const qb = this.productsRepo.createQueryBuilder('prod')
      .leftJoinAndSelect('prod.packages', 'pkg')
      .leftJoinAndSelect('pkg.prices', 'pp')
      .leftJoinAndSelect('pp.priceGroup', 'pg')
      .where('prod.tenantId = :tenantId', { tenantId })
  .andWhere('prod.isActive = TRUE')
      .andWhere('pkg.publicCode IS NOT NULL')
      .andWhere('pkg.isActive = TRUE');

    const products = await qb.getMany();
    const allPriceGroups = await this.priceGroupsRepo.find({ where: { tenantId } as any });

    return products.map((product: any) => {
      // أعد استخدام المنطق نفسه لإضافة الصورة الفعالة والأسعار بطريقة موحدة
      const mapped = this.mapEffectiveImage(product);
      return {
        ...product,
        ...mapped,
        packages: (product.packages || []).filter((pkg: any) => pkg.publicCode != null && pkg.isActive).map((pkg: any) => ({
          ...pkg,
          basePrice: pkg.basePrice ?? pkg.capital ?? 0,
          prices: allPriceGroups.map((group) => {
            const existingPrice = (pkg.prices || []).find(
              (price: any) => price.priceGroup?.id === group.id,
            );
            return {
              id: existingPrice?.id ?? null,
              groupId: group.id,
              groupName: group.name,
              price: existingPrice?.price ?? 0,
            };
          }),
        })),
      };
    });
  }

  async getTenantVisibleProductById(tenantId: string, productId: string): Promise<any> {
    // لا تشترط وجود باقات نشطة لاعتبار المنتج موجودًا
    const qb = this.productsRepo.createQueryBuilder('prod')
      .leftJoinAndSelect('prod.packages', 'pkg')
      .leftJoinAndSelect('pkg.prices', 'pp')
      .leftJoinAndSelect('pp.priceGroup', 'pg')
      .where('prod.tenantId = :tenantId', { tenantId })
      .andWhere('prod.id = :productId', { productId });

    const product: any = await qb.getOne();
    if (!product) throw new NotFoundException('لم يتم العثور على المنتج');

    const allPriceGroups = await this.priceGroupsRepo.find({ where: { tenantId } as any });
    const mapped = this.mapEffectiveImage(product);
    return {
      ...product,
      ...mapped,
      packages: (product.packages || []).filter((pkg: any) => pkg.publicCode != null && pkg.isActive).map((pkg: any) => ({
        ...pkg,
        basePrice: pkg.basePrice ?? pkg.capital ?? 0,
        prices: allPriceGroups.map((group) => {
          const existingPrice = (pkg.prices || []).find(
            (price: any) => price.priceGroup?.id === group.id,
          );
          return {
            id: existingPrice?.id ?? null,
            groupId: group.id,
            groupName: group.name,
            price: existingPrice?.price ?? 0,
          };
        }),
      })),
    };
  }

  // ===== ✅ الجسور المتاحة لمنتج (أكواد publicCode من المنتج العالمي المصدر غير الموجودة محلياً) =====
  async getAvailableBridges(tenantId: string, productId: string): Promise<number[]> {
    const product = await this.productsRepo.findOne({ where: { id: productId, tenantId } as any });
    if (!product) throw new NotFoundException('المنتج غير موجود');
    // محاولة استدلال المنتج العالمي للمستنسخات القديمة التي لا تحمل مرجعاً
    if (!(product as any).sourceGlobalProductId) {
      try {
        // 1) جمع أكواد الباقات المحلية (نشطة أو لا) للمقارنة
        const localPkgs = await this.packagesRepo.find({ where: { product: { id: productId } } as any });
        const localCodes = new Set<number>(localPkgs.filter(p => p.publicCode != null).map(p => p.publicCode as number));
        if (localCodes.size > 0) {
          // 2) محاولة مطابقة بالاسم أولاً
          const sameNameGlobals = await this.productsRepo.find({ where: { tenantId: this.DEV_TENANT_ID, name: product.name } as any, relations: ['packages'] });
          let inferred: any = null;
          if (sameNameGlobals.length === 1) {
            const overlap = (sameNameGlobals[0].packages || []).some((gp: any) => gp.publicCode != null && localCodes.has(gp.publicCode));
            if (overlap) inferred = sameNameGlobals[0];
          }
          // 3) إن لم ينجح بالاسم، ابحث عن منتج عالمي يشارك ≥2 أكواد أو (1 كود إذا لم يوجد أكثر)
          if (!inferred) {
            const allGlobals = await this.productsRepo.find({ where: { tenantId: this.DEV_TENANT_ID } as any, relations: ['packages'] });
            let best: any = null; let bestOverlap = 0;
            for (const g of allGlobals) {
              const overlapCount = (g.packages || []).reduce((acc: number, gp: any) => acc + (gp.publicCode != null && localCodes.has(gp.publicCode) ? 1 : 0), 0);
              if (overlapCount > bestOverlap) { bestOverlap = overlapCount; best = g; }
            }
            if (best && (bestOverlap >= 2 || (bestOverlap === 1 && localCodes.size === 1))) {
              inferred = best;
            }
          }
          if (inferred) {
            (product as any).sourceGlobalProductId = inferred.id;
            try { await this.productsRepo.update(product.id, { sourceGlobalProductId: inferred.id } as any); } catch { /* ignore persist error */ }
          }
        }
      } catch (e) {
        // تجاهل أخطاء الاستدلال ولا تُفشل الطلب الأساسي
      }
    }
    if (!(product as any).sourceGlobalProductId) return [];
    const globalId = (product as any).sourceGlobalProductId as string;
    // جلب الباقات العالمية المصدر
    const global = await this.productsRepo.findOne({ where: { id: globalId, tenantId: this.DEV_TENANT_ID } as any, relations: ['packages'] });
    if (!global) return [];
    const globalCodes = new Set<number>(
      (global.packages || [])
        .filter((p: any) => p.isActive && p.publicCode != null)
        .map((p: any) => p.publicCode as number)
    );
    // جلب الباقات المحلية (نشطة أو معطلة) لإخفاء الأكواد المستخدمة
    const localPkgs = await this.packagesRepo.find({ where: { product: { id: productId } } as any });
    for (const lp of localPkgs) {
      if (lp.publicCode != null) globalCodes.delete(lp.publicCode as any);
    }
    return Array.from(globalCodes).sort((a,b)=>a-b);
  }

  async create(product: Product): Promise<Product> {
    try {
  // تأكد من وجود قيم افتراضية لكل الحقول لتجنّب أي قيود مستقبلية
  if (!product.name) product.name = 'منتج جديد';
  if (product.isActive === undefined) product.isActive = true;
  // إذا أنشأ المطوّر منتجًا جديدًا (ليس نسخة من مصدر آخر) عيّنه كمصدر
  // حافظ على nulls الاختيارية كما هي
      const saved = await this.productsRepo.save(product);
      console.log('[PRODUCTS][SERVICE] created product id=', saved.id, 'tenantId=', saved.tenantId);
      return saved;
    } catch (e) {
      console.error('[PRODUCTS][SERVICE][ERROR] create failed:', e);
      throw e;
    }
  }

  async update(
    tenantId: string,
    id: string,
    body: Partial<Product>,
  ): Promise<Product> {
    const product = await this.productsRepo.findOne({
      where: { id, tenantId } as any,
    });
    if (!product) throw new NotFoundException('لم يتم العثور على المنتج');
    Object.assign(product, body);
    return this.productsRepo.save(product);
  }

<<<<<<< HEAD
  async delete(tenantId: string, id: string): Promise<void> {
    const product = await this.productsRepo.findOne({
      where: { id, tenantId } as any,
    });
=======
  async delete(opts: { tenantId?: string | null; role?: string | null; allowGlobal?: boolean }, id: string): Promise<void> {
    const { tenantId, role, allowGlobal } = opts || {};
    const roleLower = (role || '').toLowerCase();
    const isDev = roleLower === 'developer' || roleLower === 'instance_owner';

    if (!tenantId) {
      if (!(isDev && allowGlobal)) {
        throw new ForbiddenException('لا يوجد سياق مستأجر صالح للحذف');
      }
    }

    const where: any = { id };
    if (tenantId) where.tenantId = tenantId;
    else if (isDev && allowGlobal) where.tenantId = this.DEV_TENANT_ID;

    const product = await this.productsRepo.findOne({ where });
>>>>>>> 4b3ea583
    if (!product) throw new NotFoundException('لم يتم العثور على المنتج');

    // حواجز حماية إضافية: منع مطور من حذف منتج تينانت آخر لو مر tenantId خاطئ
    if (product.tenantId !== (where.tenantId)) {
      throw new ForbiddenException('عدم تطابق سياق المنتج مع التينانت');
    }

    // إن كان حذف عالمي تأكد من أنه فعلاً عالمي
    if (allowGlobal && isDev && product.tenantId !== this.DEV_TENANT_ID) {
      throw new ForbiddenException('هذا المنتج ليس ضمن الحاوية العالمية');
    }

    console.log('[PRODUCTS][DELETE][REQ]', { id: product.id, tenantId: product.tenantId, byRole: roleLower, allowGlobal });
    await this.productsRepo.remove(product);
    console.log('[PRODUCTS][DELETE][DONE]', { id: product.id, global: product.tenantId === this.DEV_TENANT_ID });
  }

  async createPriceGroup(
    tenantId: string,
    data: Partial<PriceGroup>,
  ): Promise<PriceGroup> {
    if (!data.name || !data.name.trim())
      throw new ConflictException('اسم المجموعة مطلوب');
    const name = data.name.trim();

    const exists = await this.priceGroupsRepo.findOne({
      where: { name, tenantId } as any,
    });
    if (exists) throw new ConflictException('هذه المجموعة موجودة مسبقًا');

    const created: PriceGroup = this.priceGroupsRepo.create({
      ...data,
      name,
      tenantId,
    } as Partial<PriceGroup>);
    const saved: PriceGroup = await this.priceGroupsRepo.save(created);
    return saved;
  }

  async deletePriceGroup(tenantId: string, id: string): Promise<void> {
    const row = await this.priceGroupsRepo.findOne({
      where: { id, tenantId } as any,
    });
    if (!row) throw new NotFoundException('لم يتم العثور على المجموعة');
    await this.priceGroupsRepo.remove(row);
  }

  async getUsersPriceGroups(
    tenantId: string,
  ): Promise<{ id: string; name: string; usersCount: number }[]> {
    const result = await this.priceGroupsRepo
      .createQueryBuilder('pg')
      .leftJoin(
        'users',
        'u',
        'u."priceGroupId" = pg.id AND u."tenantId" = :tenantId',
      )
      .select('pg.id', 'id')
      .addSelect('pg.name', 'name')
      .addSelect('COUNT(u.id)', 'usersCount')
      .where('pg."tenantId" = :tenantId')
      .setParameter('tenantId', tenantId)
      .groupBy('pg.id, pg.name')
      .getRawMany();

    return result.map((row) => ({
      id: row.id,
      name: row.name,
      usersCount: parseInt(row.usersCount) || 0,
    }));
  }

  // 🔹 مجموعات الأسعار

  async getPriceGroups(tenantId: string): Promise<PriceGroup[]> {
    return this.priceGroupsRepo.find({ where: { tenantId } as any });
  }

  async addPackageToProduct(
    tenantId: string,
    productId: string,
<<<<<<< HEAD
    data: Partial<ProductPackage> & { catalogLinkCode?: string },
    ctx?: { userId?: string; finalRole?: string },
  ): Promise<ProductPackage> {
    if (!data.name || !data.name.trim())
      throw new ConflictException('اسم الباقة مطلوب');
=======
    data: Partial<ProductPackage>,
    ctx?: { userId?: string; finalRole?: string },
  ): Promise<ProductPackage> {
    // Lightweight debug log
    try {
      console.log('[PKG][CREATE][START]', {
        tenantId: tenantId?.slice(0, 8),
        productId: productId?.slice(0, 8),
        name: data?.name,
        publicCode: (data as any)?.publicCode,
        by: ctx?.finalRole || 'unknown',
      });
    } catch {}
    if (!data.name || !data.name.trim()) throw new ConflictException('اسم الباقة مطلوب');
>>>>>>> 4b3ea583

    let product = await this.productsRepo.findOne({
      where: { id: productId, tenantId } as any,
      relations: ['packages'],
    });
    if (!product) {
      // محاولة بديلة: إن كان المستخدم مطوّرًا، اسمح له بالوصول لمنتج "مصدر" حتى لو لم يطابق tenantId
      const alt = await this.productsRepo.findOne({ where: { id: productId } as any, relations: ['packages'] });
      // المنتج يجب أن يكون ضمن نفس المستأجر الآن بعد إزالة منطق المصدر/الاستنساخ
      console.warn('[PKG][CREATE][NF] product not found for tenant', {
        productId: productId?.slice(0,8), tenantId: tenantId?.slice(0,8), role: ctx?.finalRole,
      });
      throw new NotFoundException('المنتج غير موجود في هذا المستأجر');
    }

  // Catalog linking removed: no catalogLinkCode validation required.

  // catalogLinking feature removed: no validation

    if (isFeatureEnabled('catalogLinking')) {
      if (!product.catalogProductId) {
        throw new BadRequestException(
          'catalogProductId مفقود للمنتج؛ لا يمكن إنشاء باقة (ربط الكتالوج مفعل)',
        );
      }
      const link = (data as any).catalogLinkCode?.trim();
      if (!link) throw new BadRequestException('catalogLinkCode مطلوب');
      // تحقق وجود linkCode في catalog_package لنفس catalogProductId
      const row = await this.productsRepo.manager.query(
        'SELECT 1 FROM catalog_package WHERE "catalogProductId" = $1 AND "linkCode" = $2 LIMIT 1',
        [product.catalogProductId, link],
      );
      if (!row || row.length === 0) {
        throw new BadRequestException(
          'catalogLinkCode غير صالح لهذا المنتج الكتالوجي',
        );
      }
      (data as any).catalogLinkCode = link;
      // إن كان الدور موزّع سجل من أنشأ الباقة
      if (ctx?.finalRole === 'distributor' && ctx?.userId) {
        (data as any).createdByDistributorId = ctx.userId;
      }
    }

    const initialCapital = Number(data.capital ?? data.basePrice ?? 0);

    const newPackage: ProductPackage = this.packagesRepo.create({
      tenantId,
      name: data.name.trim(),
      description: data.description ?? '',
      basePrice: initialCapital,
      capital: initialCapital,
      isActive: data.isActive ?? true,
      imageUrl: data.imageUrl,
      product,
<<<<<<< HEAD
      catalogLinkCode: (data as any).catalogLinkCode || null,
      createdByDistributorId: (data as any).createdByDistributorId || null,
    } as Partial<ProductPackage>);
=======
      createdByDistributorId: (data as any).createdByDistributorId || null,
      providerName: (data as any).providerName || null,
    } as Partial<ProductPackage>);

    // اختيارياً: ضبط publicCode أثناء الإنشاء إن وُفّر
    if (data.publicCode != null) {
      const pc = Number(data.publicCode);
      if (Number.isInteger(pc) && pc > 0) {
        // تحقق أنه غير مستخدم داخل نفس المنتج فقط
        const existing = await this.packagesRepo.findOne({ where: { product: { id: product.id }, publicCode: pc } as any, relations: ['product'] });
        if (existing) {
          console.warn('[PKG][CREATE][ERR] publicCode already used in product', { publicCode: pc, productId: product.id });
          const err: any = new ConflictException('الكود مستخدم داخل نفس المنتج');
          (err as any).code = 'PKG_PUBLIC_CODE_CONFLICT';
          throw err;
        }
  // لم يعد هناك كتالوج: نسمح بالكود إذا غير مكرر فقط
  if (product) console.log('[PKG][CREATE][INFO] assigning publicCode', { pc, productId: product.id });
        (newPackage as any).publicCode = pc;
      } else if (data.publicCode !== null) {
        console.warn('[PKG][CREATE][ERR] invalid publicCode value', { value: data.publicCode });
  const err: any = new BadRequestException('publicCode غير صالح (يجب أن يكون رقمًا موجبًا)');
  err.code = 'PKG_PUBLIC_CODE_INVALID';
  throw err;
      }
    }
>>>>>>> 4b3ea583

    // ✅ ثبّت النوع هنا
    const saved: ProductPackage = await this.packagesRepo.save(newPackage);

    // أنشئ مصفوفة الـ rows أولاً ثم create(array) مرة واحدة
    const priceGroups = await this.priceGroupsRepo.find({
      where: { tenantId } as any,
    });
    const rowsData = priceGroups.map((group) => ({
      tenantId,
      package: saved,
      priceGroup: group,
      price: initialCapital,
    })) as Partial<PackagePrice>[];

    const prices: PackagePrice[] = this.packagePriceRepo.create(rowsData);
    await this.packagePriceRepo.save(prices);

    (saved as any).prices = prices;
<<<<<<< HEAD
    return saved;
  }

  /** ✅ حذف باقة (مع أسعارها) */
  async deletePackage(tenantId: string, id: string): Promise<void> {
    const pkg = await this.packagesRepo.findOne({
      where: { id, tenantId } as any,
      relations: ['prices'],
    });
    if (!pkg) throw new NotFoundException('لم يتم العثور على الباقة');

    if (Array.isArray(pkg.prices) && pkg.prices.length)
      await this.packagePriceRepo.remove(pkg.prices);
    await this.packagesRepo.remove(pkg);
  }
=======
    try {
      console.log('[PKG][CREATE][OK]', {
        id: saved.id?.slice(0, 8),
        publicCode: (saved as any).publicCode,
        capital: saved.capital,
      });
    } catch {}
    return saved as ProductPackage;
  }

  // deletePackage + updatePackageProvider already defined later (deduplicated above)
>>>>>>> 4b3ea583

  /** ✅ تحديث رأس المال وأسعار الباقة لكل مجموعة */
  async updatePackagePrices(
    tenantId: string,
    packageId: string,
    data: { capital: number; prices: { groupId: string; price: number }[] },
  ) {
    const pkg = await this.packagesRepo.findOne({
      where: { id: packageId, tenantId } as any,
      relations: ['prices', 'prices.priceGroup'],
    });
    if (!pkg) throw new NotFoundException('لم يتم العثور على الباقة');

    pkg.capital = Number(data.capital || 0);
    pkg.basePrice = Number(data.capital || 0);
    await this.packagesRepo.save(pkg);

    for (const p of data.prices || []) {
      const group = await this.priceGroupsRepo.findOne({
        where: { id: p.groupId, tenantId } as any,
      });
      if (!group) continue;

      let priceEntity = (pkg.prices || []).find(
        (pr) => pr.priceGroup?.id === p.groupId,
      );

      if (!priceEntity) {
        const createdPrice: PackagePrice = this.packagePriceRepo.create({
          tenantId,
          package: pkg,
          priceGroup: group,
          price: Number(p.price || 0),
        } as Partial<PackagePrice>);
        priceEntity = createdPrice;
      } else {
        priceEntity.price = Number(p.price || 0);
      }

      await this.packagePriceRepo.save(priceEntity);
    }

    return { message: 'تم تحديث أسعار الباقة ورأس المال بنجاح' };
  }

  /** ✅ جلب أسعار باقات متعددة */
  async getPackagesPricesBulk(
    tenantId: string,
    body: { packageIds: string[]; groupId?: string },
  ) {
    if (!Array.isArray(body.packageIds) || body.packageIds.length === 0) {
      throw new BadRequestException('packageIds مطلوب');
    }
    const ids = body.packageIds.slice(0, 1000);

    const rows = await this.packagePriceRepo.find({
      where: body.groupId
        ? ({
            tenantId,
            package: { id: In(ids) },
            priceGroup: { id: body.groupId },
          } as any)
        : ({ tenantId, package: { id: In(ids) } } as any),
      relations: ['package', 'priceGroup'],
    });

    return rows.map((p) => ({
      packageId: p.package.id,
      groupId: p.priceGroup.id,
      groupName: p.priceGroup.name,
      priceId: p.id,
      price: Number(p.price) || 0,
    }));
  }

  // ================== التسعير الأساس (بالدولار) ==================
  private async getEffectivePriceUSD(
    packageId: string,
    userId: string,
  ): Promise<number> {
    const [pkg, user] = await Promise.all([
      this.packagesRepo.findOne({
        where: { id: packageId } as any,
        relations: ['prices', 'prices.priceGroup'],
      }),
      this.usersRepo.findOne({
        where: { id: userId } as any,
        relations: ['priceGroup'],
      }),
    ]);

    if (!pkg) throw new NotFoundException('الباقة غير موجودة');
    if (!user) throw new NotFoundException('المستخدم غير موجود');

    // 🔒 تأكد من تطابق المستأجر بين المستخدم والباقة
    this.ensureSameTenant((pkg as any).tenantId, (user as any).tenantId);

    const base = Number(pkg.basePrice ?? pkg.capital ?? 0);
    if (!user?.priceGroup) return base;

    const match = (pkg.prices ?? []).find(
      (p) => p.priceGroup?.id === user.priceGroup!.id,
    );
    return match ? Number(match.price) : base;
  }

  /** تحويل mappedStatus القادم من الدرايفر إلى حالة خارجية داخلية موحّدة */
  private mapMappedToExternalStatus(mapped?: string) {
    const s = String(mapped || '').toLowerCase();
    if (['success', 'ok', 'done', 'completed', 'complete'].includes(s))
      return 'done';
    if (
      ['failed', 'fail', 'error', 'rejected', 'cancelled', 'canceled'].includes(
        s,
      )
    )
      return 'failed';
    if (['sent', 'accepted', 'queued', 'queue'].includes(s)) return 'sent';
    return 'processing';
  }

  /** محاولة إرسال الطلب تلقائيًا حسب إعدادات التوجيه (مع تجربة fallback مرة واحدة إن لزم) */
  private async tryAutoDispatch(orderId: string, tenantId?: string) {
    const order = await this.ordersRepo.findOne({
      where: { id: orderId } as any,
      relations: ['package', 'product', 'user'],
    });
    if (!order) return;

    this.ensureSameTenant((order as any).user?.tenantId, tenantId);

    // ✅ tenantId الفعّال لهذا التنفيذ
    const effectiveTenantId = String(
      tenantId ?? (order as any)?.user?.tenantId,
    );
    // إن أردت التشديد:
    // if (!effectiveTenantId) throw new BadRequestException('tenantId is required');

    if (order.providerId || order.externalOrderId || order.status !== 'pending')
      return;

    // قيّد الـ routing بالتينانت
    const routing = await this.routingRepo.findOne({
      where: {
        package: { id: order.package.id } as any,
        tenantId: effectiveTenantId,
      } as any,
      relations: ['package'],
    });
    if (!routing || routing.mode !== 'auto') return;

    // 🟢 توجيه داخلي: قسم الأكواد
    if (routing.providerType === 'internal_codes' && routing.codeGroupId) {
      await this.ordersRepo.manager.transaction(async (trx) => {
        const itemRepo = trx.getRepository(CodeItem);
        const orderRepo = trx.getRepository(ProductOrder);
        const logRepo = trx.getRepository(OrderDispatchLog);

        // احجز أقدم كود متاح ضمن نفس التينانت والمجموعة
        const code = await itemRepo.findOne({
          where: {
            groupId: routing.codeGroupId as any,
            status: 'available',
            tenantId: effectiveTenantId,
          } as any,
          order: { createdAt: 'ASC' },
          lock: { mode: 'pessimistic_write' },
        });
        if (!code) {
          await logRepo.save(
            logRepo.create({
              order,
              action: 'dispatch',
              result: 'fail',
              message: 'لا يوجد أكواد متاحة لهذه المجموعة',
              payloadSnapshot: {
                providerType: 'internal_codes',
                codeGroupId: routing.codeGroupId,
              },
            }),
          );
          return;
        }

        code.status = 'used';
        code.orderId = order.id;
        code.usedAt = new Date();
        await itemRepo.save(code);

        const codeText =
          `CODE: ${code.pin ?? ''}${code.serial ? (code.pin ? ' / ' : '') + code.serial : ''}`.trim();
        const nowIso = new Date().toISOString();

        order.status = 'approved';
        order.externalStatus = 'done' as any;
        order.lastMessage = codeText.slice(0, 250);
        order.notes = [
          ...(Array.isArray(order.notes) ? order.notes : []),
          { by: 'system', text: codeText, at: nowIso },
        ];
        order.completedAt = new Date();
        order.durationMs = order.sentAt
          ? order.completedAt.getTime() - order.sentAt.getTime()
          : (order.durationMs ?? 0);

        await orderRepo.save(order);

        await logRepo.save(
          logRepo.create({
            order,
            action: 'dispatch',
            result: 'success',
            message: order.lastMessage || 'code attached',
            payloadSnapshot: {
              providerType: 'internal_codes',
              codeId: code.id,
              code: { pin: code.pin, serial: code.serial },
            },
          }),
        );
      });

      return;
    }

    // 🔵 مزوّد خارجي
    if (!routing.primaryProviderId) return;

    const tryOnce = async (providerId: string) => {
      // احضر الـ mapping ضمن نفس التينانت
      const mapping = await this.mappingRepo.findOne({
        where: {
          our_package_id: order.package.id,
          provider_api_id: providerId,
          tenantId: effectiveTenantId,
        } as any,
      });
      if (!mapping) {
        throw new Error('لا يوجد ربط لهذه الباقة عند هذا المزوّد');
      }

      const payload = {
        productId: String(mapping.provider_package_id),
        qty: Number(order.quantity || 1),
        params: {
          ...(mapping.meta || {}),
          userIdentifier: order.userIdentifier || undefined,
          extraField: order.extraField || undefined,
        },
        clientOrderUuid: order.id,
      };

      // ✅ مرّر tenantId إلى خدمات التكامل
      const placed = await this.integrations.placeOrder(
        providerId,
        effectiveTenantId,
        payload,
      );
      const cfg = await this.integrations.get(providerId, effectiveTenantId);

      let priceCurrency: string | undefined =
        (placed as any)?.costCurrency ||
        (placed as any)?.priceCurrency ||
        (placed as any)?.raw?.currency ||
        (placed as any)?.raw?.Currency;

      if (cfg.provider === 'znet') priceCurrency = 'TRY';

      if (typeof priceCurrency === 'string') {
        priceCurrency = priceCurrency.toUpperCase().trim();
      } else {
        priceCurrency = 'USD';
      }

      if (
        typeof (placed as any)?.price === 'number' &&
        Number.isFinite((placed as any).price)
      ) {
        order.costAmount = Math.abs(Number((placed as any).price)) as any;
        order.costCurrency = (priceCurrency as any) || 'USD';
      }

      order.providerId = providerId;
      order.externalOrderId = (placed as any)?.externalOrderId ?? null;
      order.externalStatus = this.mapMappedToExternalStatus(
        (placed as any)?.mappedStatus,
      ) as any;
      order.sentAt = new Date();
      order.lastSyncAt = new Date();
      order.lastMessage = String(
        (placed as any)?.raw?.message ||
          (placed as any)?.raw?.desc ||
          (placed as any)?.providerStatus ||
          (placed as any)?.mappedStatus ||
          'sent',
      ).slice(0, 250);
      order.attempts = (order.attempts ?? 0) + 1;
      await this.ordersRepo.save(order);

      await this.logsRepo.save(
        this.logsRepo.create({
          order,
          action: 'dispatch',
          result: 'success',
          message: order.lastMessage || 'sent',
          payloadSnapshot: { providerId, payload, response: placed },
        }),
      );

      if (order.externalStatus === 'done') {
        await this.updateOrderStatus(order.id, 'approved', effectiveTenantId);
      } else if (order.externalStatus === 'failed') {
        throw new Error('primary dispatch failed (mapped as failed)');
      }
    };

    try {
      await tryOnce(routing.primaryProviderId);
      return;
    } catch (err: any) {
      await this.logsRepo.save(
        this.logsRepo.create({
          order,
          action: 'dispatch',
          result: 'fail',
          message: String(err?.message || 'failed to dispatch').slice(0, 250),
        }),
      );
    }

    if (routing.fallbackProviderId) {
      try {
        await tryOnce(routing.fallbackProviderId);
        return;
      } catch (err2: any) {
        await this.logsRepo.save(
          this.logsRepo.create({
            order,
            action: 'dispatch',
            result: 'fail',
            message: String(
              err2?.message || 'failed to dispatch (fallback)',
            ).slice(0, 250),
          }),
        );
        order.externalStatus = 'failed' as any;
        order.completedAt = new Date();
        order.durationMs = order.sentAt
          ? order.completedAt.getTime() - order.sentAt.getTime()
          : 0;
        await this.ordersRepo.save(order);
        await this.updateOrderStatus(order.id, 'rejected', effectiveTenantId);
        return;
      }
    }

    // إذا فشل الأساسي ولم يوجد بديل
    order.externalStatus = 'failed' as any;
    order.completedAt = new Date();
    order.durationMs = order.sentAt
      ? order.completedAt.getTime() - order.sentAt.getTime()
      : 0;
    await this.ordersRepo.save(order);
    await this.updateOrderStatus(order.id, 'rejected', effectiveTenantId);
  }

  async createOrder(
    data: {
      productId: string;
      packageId: string;
      quantity: number;
      userId: string;
      userIdentifier?: string;
      extraField?: string;
    },
    tenantId?: string,
  ) {
    const {
      productId,
      packageId,
      quantity,
      userId,
      userIdentifier,
      extraField,
    } = data;

    if (!quantity || quantity <= 0 || !Number.isFinite(Number(quantity))) {
      throw new BadRequestException('Quantity must be a positive number');
    }

    const created = await this.ordersRepo.manager.transaction(async (trx) => {
      const productsRepo = trx.getRepository(Product);
      const packagesRepo = trx.getRepository(ProductPackage);
      const usersRepo = trx.getRepository(User);
      const ordersRepo = trx.getRepository(ProductOrder);
      const packagePriceRepo = trx.getRepository(PackagePrice);
      const distPkgPriceRepo = trx.getRepository(DistributorPackagePrice);
      const distUserGroupRepo = trx.getRepository(DistributorUserPriceGroup);

      // جلب المستخدم + العملة
      const user = await usersRepo.findOne({
        where: { id: userId } as any,
        relations: ['currency', 'priceGroup'],
      });
      if (!user) throw new NotFoundException('المستخدم غير موجود');

      // 🔐 تأكيد أن الطلب ينتمي لنفس المستأجر المتوقع (إن تم تمريره)
      this.ensureSameTenant((user as any).tenantId, tenantId);

      if (user.isActive === false) {
        throw new ConflictException('الحساب غير فعّال');
      }

      // جلب المنتج والباقة وتحقق المستأجر
      const [product, pkg] = await Promise.all([
        productsRepo.findOne({ where: { id: productId } as any }),
        packagesRepo.findOne({ where: { id: packageId } as any }),
      ]);
      if (!product) throw new NotFoundException('المنتج غير موجود');
      if (!pkg) throw new NotFoundException('الباقة غير موجودة');

      // ✅ تأكد أن المنتج والباقة بنفس مستأجر المستخدم
      this.ensureSameTenant((product as any).tenantId, (user as any).tenantId);
      this.ensureSameTenant((pkg as any).tenantId, (user as any).tenantId);

      // التسعير بالدولار (الدالة تتحقق من المستأجر داخليًا)
      const unitPriceUSD = await this.getEffectivePriceUSD(packageId, userId);
      const totalUSD = Number(unitPriceUSD) * Number(quantity);

      const rate = user.currency ? Number(user.currency.rate) : 1;
      const code = user.currency ? user.currency.code : 'USD';
      const totalUser = totalUSD * rate;

      // خصم الرصيد + تحقق حد السالب
      const balance = Number(user.balance) || 0;
      const overdraft = Number(user.overdraftLimit) || 0;
      if (totalUser > balance + overdraft) {
        throw new ConflictException(
          'الرصيد غير كافٍ (تجاوز حد السالب المسموح)',
        );
      }
      user.balance = balance - totalUser;
      await usersRepo.save(user);

      // إنشاء الطلب
      const order = ordersRepo.create({
        product,
        package: pkg,
        quantity,
        price: totalUSD,
        status: 'pending',
        user,
        userIdentifier: userIdentifier ?? null,
        extraField: extraField ?? null,
      });

      // Phase2/3: تحديد الموزّع الجذر (سواء المستخدم نفسه موزّع أو مستخدم فرعي له parentUserId)
      let rootDistributor: any = null;
      const userAny: any = user as any;
      if (isFeatureEnabled('catalogLinking')) {
        if (
          userAny.roleFinal === 'distributor' ||
          userAny.role === 'distributor'
        ) {
          rootDistributor = userAny;
        } else if (userAny.parentUserId) {
          // اجلب المستخدم الأب
          rootDistributor = await usersRepo.findOne({
            where: { id: userAny.parentUserId } as any,
            relations: ['priceGroup'],
          });
          if (!rootDistributor)
            throw new BadRequestException('الموزّع الأب غير موجود');
          if (
            !(
              rootDistributor.roleFinal === 'distributor' ||
              rootDistributor.role === 'distributor'
            )
          ) {
            throw new BadRequestException('المستخدم الأب ليس موزّعًا');
          }
        }
        if (rootDistributor) {
          (order as any).placedByDistributorId = rootDistributor.id;
        }
      }

      // 🧷 تضمين tenantId صراحةً على الكيان
      (order as any).tenantId = (user as any).tenantId;

      const saved = await ordersRepo.save<ProductOrder>(order);

      // Phase3: منطق اللقطات المتقدم
      if (isFeatureEnabled('catalogLinking') && rootDistributor) {
        try {
          // A) capitalUSD: سعر رأس مال الموزّع حسب مجموعة أسعار المتجر الخاصة به
          let capitalPerUnitUSD = 0;
          if (rootDistributor.priceGroup?.id) {
            const priceRow = await packagePriceRepo.findOne({
              where: {
                package: { id: packageId } as any,
                priceGroup: { id: rootDistributor.priceGroup.id } as any,
              } as any,
              relations: ['priceGroup', 'package'],
            });
            if (priceRow) {
              capitalPerUnitUSD = Number(priceRow.price) || 0;
            } else {
              capitalPerUnitUSD =
                Number(pkg.basePrice ?? pkg.capital ?? 0) || 0;
            }
          } else {
            capitalPerUnitUSD = Number(pkg.basePrice ?? pkg.capital ?? 0) || 0;
          }

          // B) sellUSD: سعر بيع الموزّع للمستخدم الفرعي
          let sellPerUnitUSD: number;
          const isSubUser = user.id !== rootDistributor.id; // مستخدم فرعي
          if (isSubUser) {
            // استرجاع مجموعة المستخدم الفرعي من distributor_user_price_groups
            const userGroup = await distUserGroupRepo.findOne({
              where: { userId: user.id } as any,
            });
            if (!userGroup) {
              throw new UnprocessableEntityException(
                'Distributor price not configured',
              );
            }
            const pkgPrice = await distPkgPriceRepo.findOne({
              where: {
                distributorUserId: rootDistributor.id,
                distributorPriceGroupId: userGroup.distributorPriceGroupId,
                packageId,
              } as any,
            });
            if (!pkgPrice) {
              throw new UnprocessableEntityException(
                'Distributor price not configured',
              );
            }
            sellPerUnitUSD = Number(pkgPrice.priceUSD) || 0;
          } else {
            // الموزّع نفسه — استخدم التسعير الفعّال الحالي (unitPriceUSD)
            sellPerUnitUSD = Number(unitPriceUSD) || 0;
          }

          // C) ضرب في الكمية
          const qty = Number(quantity);
          const capitalTotalUSD = capitalPerUnitUSD * qty;
          const sellTotalUSD = sellPerUnitUSD * qty;

          // D) snapshots
          const profitUSD = sellTotalUSD - capitalTotalUSD;
          // FX snapshot لعملة الموزع
          let distCurr: string | undefined =
            rootDistributor.preferredCurrencyCode ||
            userAny.preferredCurrencyCode ||
            'USD';
          if (!distCurr) distCurr = 'USD';
          let fxUsdToDist = 1;
          if (distCurr !== 'USD') {
            const curRow = await this.currenciesRepo.findOne({
              where: {
                tenantId: (user as any).tenantId,
                code: distCurr,
              } as any,
            });
            if (curRow?.rate && Number(curRow.rate) > 0)
              fxUsdToDist = Number(curRow.rate);
          }
          await ordersRepo.update(saved.id, {
            distributorCapitalUsdAtOrder: capitalTotalUSD.toFixed(6),
            distributorSellUsdAtOrder: sellTotalUSD.toFixed(6),
            distributorProfitUsdAtOrder: profitUSD.toFixed(6),
            fxUsdToDistAtOrder: fxUsdToDist.toFixed(6),
            distCurrencyCodeAtOrder: distCurr,
          } as any);
          (saved as any).distributorCapitalUsdAtOrder =
            capitalTotalUSD.toFixed(6);
          (saved as any).distributorSellUsdAtOrder = sellTotalUSD.toFixed(6);
          (saved as any).distributorProfitUsdAtOrder = profitUSD.toFixed(6);
          (saved as any).fxUsdToDistAtOrder = fxUsdToDist.toFixed(6);
          (saved as any).distCurrencyCodeAtOrder = distCurr;
        } catch (e) {
          if (e instanceof UnprocessableEntityException) {
            throw e; // أعد تمريرها لـ 422
          }
          // لا تفشل الطلب لأخطاء غير متوقعة — فقط سجل
          console.error('[Distributor Snapshot Error]', e);
        }
      }

      // عرض مختصر
      type OrderView = {
        id: string;
        status: 'pending' | 'approved' | 'rejected';
        quantity: number;
        priceUSD: number;
        unitPriceUSD: number;
        display: {
          currencyCode: string;
          unitPrice: number;
          totalPrice: number;
        };
        product: { id: string; name: string | null };
        package: { id: string; name: string | null };
        userIdentifier: string | null;
        extraField: string | null;
        createdAt: Date;
      };

      return {
        entityId: saved.id,
        view: {
          id: saved.id,
          status: saved.status,
          quantity: saved.quantity,
          priceUSD: totalUSD,
          unitPriceUSD,
          display: {
            currencyCode: code,
            unitPrice: unitPriceUSD * rate,
            totalPrice: totalUser,
          },
          product: { id: product.id, name: product.name ?? null },
          package: { id: pkg.id, name: pkg.name ?? null },
          userIdentifier: saved.userIdentifier ?? null,
          extraField: saved.extraField ?? null,
          createdAt: saved.createdAt,
        } satisfies OrderView,
      };
    });

    // محاولة إرسال تلقائي ضمن نفس المستأجر
    try {
      await this.tryAutoDispatch(created.entityId, tenantId);
    } catch {}

    return created.view;
  }

  // === Orders & Listing ===
  async getAllOrders(status?: OrderStatus, tenantId?: string) {
    // ✅ اجلب أسعار العملات ضمن نفس التينانت (لو مُمرَّر)، وإلا fallback للكل
    const currencies = await (tenantId
      ? this.currenciesRepo.find({ where: { tenantId } as any })
      : this.currenciesRepo.find());

    const getRate = (code: string) => {
      const row = currencies.find(
        (c) => c.code.toUpperCase() === code.toUpperCase(),
      );
      return row ? Number(row.rate) : undefined;
    };
    const TRY_RATE = getRate('TRY') ?? 1;

    const toTRY = (amount: number, code?: string, tenantId?: string) => {
      const c = (code || 'TRY').toUpperCase();
      if (c === 'TRY') return amount;
      const r = getRate(c);
      if (!r || !Number.isFinite(r) || r <= 0) return amount;
      return amount * (TRY_RATE / r);
    };

    const pickImage = (obj: any): string | null => {
      if (!obj) return null;
      return (
        obj.imageUrl ??
        obj.image ??
        obj.logoUrl ??
        obj.iconUrl ??
        obj.icon ??
        null
      );
    };

    // (نبقيها كما هي لتجنّب كسر التواقيع؛ خدمة integrations.list قد تكون تُراعي التينانت أصلاً)
    const integrations = await this.integrations.list(String(tenantId));
    const providersMap = new Map<string, string>();
    for (const it of integrations as any[])
      providersMap.set(it.id, it.provider);

    const query = this.ordersRepo
      .createQueryBuilder('order')
      .leftJoinAndSelect('order.user', 'user')
      .leftJoinAndSelect('user.currency', 'currency')
      .leftJoinAndSelect('order.product', 'product')
      .leftJoinAndSelect('order.package', 'package')
      .orderBy('order.createdAt', 'DESC');

    if (status) query.where('order.status = :status', { status });
    this.addTenantWhere(query, 'user', tenantId); // ✅ نقيّد حسب tenant عبر المستخدم

    const orders = await query.getMany();

    const approvedIds = orders
      .filter((o) => o.status === 'approved')
      .map((o) => o.id);
    let frozenMap = new Map<
      string,
      {
        fxLocked: boolean;
        sellTryAtApproval: number | null;
        costTryAtApproval: number | null;
        profitTryAtApproval: number | null;
        approvedLocalDate: string | null;
      }
    >();

    if (approvedIds.length) {
      const rows = await this.ordersRepo.query(
        `SELECT id,
                COALESCE("fxLocked", false)           AS "fxLocked",
                "sellTryAtApproval",
                "costTryAtApproval",
                "profitTryAtApproval",
                "approvedLocalDate"
          FROM "product_orders"
          WHERE id = ANY($1::uuid[])`,
        [approvedIds],
      );
      frozenMap = new Map(
        rows.map((r: any) => [
          String(r.id),
          {
            fxLocked: !!r.fxLocked,
            sellTryAtApproval:
              r.sellTryAtApproval != null ? Number(r.sellTryAtApproval) : null,
            costTryAtApproval:
              r.costTryAtApproval != null ? Number(r.costTryAtApproval) : null,
            profitTryAtApproval:
              r.profitTryAtApproval != null
                ? Number(r.profitTryAtApproval)
                : null,
            approvedLocalDate: r.approvedLocalDate
              ? String(r.approvedLocalDate)
              : null,
          },
        ]),
      );
    }

    return orders.map((order) => {
      const priceUSD = Number(order.price) || 0;
      const unitPriceUSD = order.quantity
        ? priceUSD / Number(order.quantity)
        : priceUSD;

      const providerType = order.providerId
        ? providersMap.get(order.providerId)
        : undefined;
      const isExternal = !!(order.providerId && order.externalOrderId);

      const frozen = frozenMap.get(order.id);
      const isFrozen = !!(
        frozen &&
        frozen.fxLocked &&
        order.status === 'approved'
      );

      let sellTRY: number;
      let costTRY: number;
      let profitTRY: number;

      if (isFrozen) {
        sellTRY = Number((frozen.sellTryAtApproval ?? 0).toFixed(2));
        costTRY = Number((frozen.costTryAtApproval ?? 0).toFixed(2));
        const profitFrozen =
          frozen.profitTryAtApproval != null
            ? Number(frozen.profitTryAtApproval)
            : sellTRY - costTRY;
        profitTRY = Number(profitFrozen.toFixed(2));
      } else {
        if (isExternal) {
          const amt = Math.abs(Number(order.costAmount ?? 0));
          let cur = String(order.costCurrency || '')
            .toUpperCase()
            .trim();
          if (providerType === 'znet') cur = 'TRY';
          if (!cur) cur = 'USD';
          costTRY = toTRY(amt, cur);
        } else {
          const baseUSD = Number(
            (order as any).package?.basePrice ??
              (order as any).package?.capital ??
              0,
          );
          const qty = Number(order.quantity ?? 1);
          costTRY = baseUSD * qty * TRY_RATE;
        }

        sellTRY = priceUSD * TRY_RATE;
        profitTRY = sellTRY - costTRY;

        sellTRY = Number(sellTRY.toFixed(2));
        costTRY = Number(costTRY.toFixed(2));
        profitTRY = Number(profitTRY.toFixed(2));
      }

      const userRate = order.user?.currency
        ? Number(order.user.currency.rate)
        : 1;
      const userCode = order.user?.currency ? order.user.currency.code : 'USD';
      const totalUser = priceUSD * userRate;
      const unitUser = unitPriceUSD * userRate;

      return {
        id: order.id,
        orderNo: (order as any).orderNo ?? null,
        username: (order.user as any)?.username ?? null,
        status: order.status,
        externalStatus: (order as any).externalStatus,
        externalOrderId: order.externalOrderId ?? null,
        providerId: order.providerId ?? null,

        quantity: order.quantity,

        price: totalUser,
        currencyCode: userCode,
        unitPrice: unitUser,
        priceUSD,
        unitPriceUSD,
        display: {
          currencyCode: userCode,
          unitPrice: unitUser,
          totalPrice: totalUser,
        },

        currencyTRY: 'TRY',
        sellTRY,
        costTRY,
        profitTRY,

        costAmount: order.costAmount ?? null,
        costCurrency: order.costCurrency ?? null,

        fxLocked: isFrozen,
        approvedLocalDate: frozen?.approvedLocalDate ?? null,

        sentAt: order.sentAt ? order.sentAt.toISOString() : null,
        lastSyncAt: (order as any).lastSyncAt
          ? (order as any).lastSyncAt.toISOString()
          : null,
        completedAt: order.completedAt ? order.completedAt.toISOString() : null,

        createdAt: order.createdAt.toISOString(),
        userEmail: order.user?.email || 'غير معروف',
        extraField: (order as any).extraField ?? null,

        product: {
          id: order.product?.id,
          name: order.product?.name,
          imageUrl: pickImage((order as any).product),
        },
        package: {
          id: order.package?.id,
          name: order.package?.name,
          imageUrl: pickImage((order as any).package),
        },

        providerMessage:
          (order as any).providerMessage ?? (order as any).lastMessage ?? null,
        pinCode: (order as any).pinCode ?? null,
        notesCount: Array.isArray((order as any).notes)
          ? (order as any).notes.length
          : 0,
        manualNote: (order as any).manualNote ?? null,
        lastMessage: (order as any).lastMessage ?? null,
      };
    });
  }

  // ------------------
  async getUserOrders(userId: string, tenantId?: string) {
    const user = await this.usersRepo.findOne({
      where: { id: userId } as any,
      relations: ['currency'],
    });
    if (!user) throw new NotFoundException('المستخدم غير موجود');
    if (tenantId) this.ensureSameTenant((user as any).tenantId, tenantId);

    const rate = user.currency ? Number(user.currency.rate) : 1;
    const code = user.currency ? user.currency.code : 'USD';

    const orders = await this.ordersRepo.find({
      where: { user: { id: userId } as any },
      relations: ['product', 'package'],
      order: { createdAt: 'DESC' as any },
    });

    const pickImage = (obj: any): string | null =>
      obj
        ? (obj.imageUrl ??
          obj.image ??
          obj.logoUrl ??
          obj.iconUrl ??
          obj.icon ??
          null)
        : null;

    return orders.map((order) => {
      const priceUSD = Number(order.price) || 0;
      const unitPriceUSD = order.quantity
        ? priceUSD / Number(order.quantity)
        : priceUSD;

      return {
        id: order.id,
        status: order.status,
        quantity: order.quantity,
        priceUSD,
        unitPriceUSD,
        display: {
          currencyCode: code,
          unitPrice: unitPriceUSD * rate,
          totalPrice: priceUSD * rate,
        },
        createdAt: order.createdAt,
        userIdentifier: order.userIdentifier ?? null,
        extraField: (order as any).extraField ?? null,

        providerMessage:
          (order as any).providerMessage ?? (order as any).lastMessage ?? null,
        pinCode: (order as any).pinCode ?? null,
        lastMessage: (order as any).lastMessage ?? null,

        product: {
          id: order.product.id,
          name: order.product.name,
          imageUrl: pickImage(order.product),
        },
        package: {
          id: order.package.id,
          name: order.package.name,
          imageUrl: pickImage(order.package),
          productId: order.product.id,
        },
      };
    });
  }

  private async freezeFxOnApprovalIfNeeded(orderId: string): Promise<void> {
    const order = await this.ordersRepo.findOne({
      where: { id: orderId } as any,
      relations: ['user', 'user.currency', 'package'],
    });
    if (!order) return;

    const locked = (order as any).fxLocked === true;
    if (locked) return;

    // ✅ اجلب TRY الخاص بنفس التينانت (إن وُجد)
    const tenantId = (order as any).user?.tenantId as string | undefined;
    const tryRow = await this.currenciesRepo.findOne({
      where: tenantId
        ? ({ code: 'TRY', isActive: true, tenantId } as any)
        : ({ code: 'TRY', isActive: true } as any),
    });
    const fxUsdTry = tryRow?.rate ? Number(tryRow.rate) : 1;

    const priceUSD = Number(order.price || 0);
    const sellTryAtApproval = Number((priceUSD * fxUsdTry).toFixed(2));

    let costTryAtApproval = 0;
    const costAmount =
      order.costAmount != null ? Math.abs(Number(order.costAmount)) : null;
    let costCur = (order.costCurrency as any)
      ? String(order.costCurrency).toUpperCase().trim()
      : '';
    if (costAmount && costAmount > 0) {
      if (!costCur) costCur = 'USD';

      if (costCur === 'TRY') {
        costTryAtApproval = Number(costAmount.toFixed(2));
      } else if (costCur === 'USD') {
        costTryAtApproval = Number((costAmount * fxUsdTry).toFixed(2));
      } else {
        // ✅ لو عملة أخرى، نجيب سعرها من نفس التينانت إن أمكن
        const curRow = await this.currenciesRepo.findOne({
          where: tenantId
            ? ({ code: costCur, tenantId } as any)
            : ({ code: costCur } as any),
        });
        const r = curRow?.rate ? Number(curRow.rate) : undefined;
        costTryAtApproval =
          r && r > 0
            ? Number((costAmount * (fxUsdTry / r)).toFixed(2))
            : Number(costAmount.toFixed(2));
      }
    } else {
      const baseUSD = Number(
        (order as any)?.package?.basePrice ??
          (order as any)?.package?.capital ??
          0,
      );
      const qty = Number(order.quantity ?? 1);
      costTryAtApproval = Number((baseUSD * qty * fxUsdTry).toFixed(2));
    }

    const profitTryAtApproval = Number(
      (sellTryAtApproval - costTryAtApproval).toFixed(2),
    );
    const profitUsdAtApproval =
      fxUsdTry > 0 ? Number((profitTryAtApproval / fxUsdTry).toFixed(2)) : 0;

    const approvedAt = (order as any).approvedAt
      ? new Date((order as any).approvedAt)
      : new Date();

    const fmt = new Intl.DateTimeFormat('en-CA', {
      timeZone: 'Europe/Istanbul',
      year: 'numeric',
      month: '2-digit',
      day: '2-digit',
    });
    const parts = fmt.formatToParts(approvedAt);
    const y = parts.find((p) => p.type === 'year')?.value ?? '1970';
    const m = parts.find((p) => p.type === 'month')?.value ?? '01';
    const d = parts.find((p) => p.type === 'day')?.value ?? '01';
    const approvedLocalDate = `${y}-${m}-${d}`;
    const approvedLocalMonth = `${y}-${m}`;

    await this.ordersRepo.update(
      { id: order.id },
      {
        ...({ fxUsdTryAtApproval: fxUsdTry } as any),
        ...({ sellTryAtApproval } as any),
        ...({ costTryAtApproval } as any),
        ...({ profitTryAtApproval } as any),
        ...({ profitUsdAtApproval } as any),
        ...({ fxCapturedAt: new Date() } as any),
        ...({ approvedAt } as any),
        ...({ approvedLocalDate } as any),
        ...({ approvedLocalMonth } as any),
        ...({ fxLocked: true } as any),
      },
    );
  }

  // ------------------------
  async updateOrderStatus(
    orderId: string,
    status: OrderStatus,
    tenantId?: string,
  ) {
    const order = await this.ordersRepo.findOne({
      where: { id: orderId } as any,
      relations: ['user', 'user.currency', 'package'],
    });
    if (!order) return null;

    // حماية: لا نعيد حساب لقطات الموزع أو FX إن كان الطلب في حالة نهائية
    // NOTE: We include a superset of possible terminal labels (approved/completed/failed/cancelled/refunded)
    // even if current InternalOrderStatus enum only uses (pending|approved|rejected) to future-proof
    // and avoid recomputation should additional terminal statuses be introduced.
    const terminalStatuses = new Set([
      'approved',
      'completed',
      'failed',
      'cancelled',
      'refunded',
    ]);
    if (
      terminalStatuses.has(String(order.status)) &&
      (order as any).distributorSellUsdAtOrder
    ) {
      // فقط السماح بتغيير حالات معينة (مثلاً approved->rejected سابقاً) حسب المنطق الأصلي، بدون أي لمس لحقول distributor*
    }

    // ✅ تعريف مرّة وحدة
    const effectiveTenantId = String(
      tenantId ?? (order as any)?.user?.tenantId,
    );

    const row = await this.ordersRepo.query(
      `SELECT "approvedLocalDate" FROM "product_orders" WHERE id = $1 LIMIT 1`,
      [orderId],
    );
    const approvedLocalDate: Date | null = row?.[0]?.approvedLocalDate
      ? new Date(row[0].approvedLocalDate)
      : null;

    if (order.status === 'approved' && status !== 'approved') {
      const approvedLocalDateStr = approvedLocalDate
        ? approvedLocalDate.toISOString().slice(0, 10)
        : undefined;

      if (approvedLocalDateStr) {
        await this.accounting.assertApprovedMonthOpen(approvedLocalDateStr);
      }
    }

    const prevStatus = order.status;
    console.log('[SERVICE updateOrderStatus] change', {
      orderId: orderId,
      prevStatus,
      nextStatus: status,
      userId: order.user?.id,
    });

    const user = order.user;

    const rate = user?.currency ? Number(user.currency.rate) : 1;
    const priceUSD = Number(order.price) || 0;
    const amountInUserCurrency = priceUSD * rate;

    let deltaUser = 0;

    if (status === 'rejected' && prevStatus !== 'rejected') {
      user.balance = Number(user.balance || 0) + amountInUserCurrency;
      await this.usersRepo.save(user);
      deltaUser = amountInUserCurrency;
    }

    if (status === 'approved' && prevStatus === 'rejected') {
      const balance = Number(user.balance) || 0;
      const overdraft = Number(user.overdraftLimit) || 0;

      if (balance - amountInUserCurrency < -overdraft) {
        throw new ConflictException(
          'الرصيد غير كافٍ لإعادة خصم الطلب (تجاوز حد السالب المسموح)',
        );
      }

      user.balance = balance - amountInUserCurrency;
      await this.usersRepo.save(user);
      deltaUser = -amountInUserCurrency;
    }

    order.status = status;
    const saved = await this.ordersRepo.save(order);
    console.log('[SERVICE updateOrderStatus] saved', {
      orderId: saved.id,
      status: saved.status,
    });

    if (status === 'approved') {
      try {
        await this.freezeFxOnApprovalIfNeeded(saved.id);
      } catch {}
    }
    if (prevStatus === 'approved' && status !== 'approved') {
      await this.ordersRepo.update(
        { id: order.id },
        {
          ...({ fxLocked: false } as any),
          ...({ fxUsdTryAtApproval: null } as any),
          ...({ sellTryAtApproval: null } as any),
          ...({ costTryAtApproval: null } as any),
          ...({ profitTryAtApproval: null } as any),
          ...({ profitUsdAtApproval: null } as any),
          ...({ fxCapturedAt: null } as any),
          ...({ approvedAt: null } as any),
          ...({ approvedLocalDate: null } as any),
          ...({ approvedLocalMonth: null } as any),
        },
      );
    }

    // ✅ استخدام نفس المتغيّر
    await this.notifications.orderStatusChanged(
      user.id,
      effectiveTenantId,
      saved.id,
      prevStatus as 'approved' | 'rejected' | 'pending',
      status as 'approved' | 'rejected' | 'pending',
      {
        deltaAmountUserCurrency: Number(deltaUser || 0),
        packageName: order.package?.name ?? undefined,
        userIdentifier: order.userIdentifier || undefined,
      },
    );

    return saved;
  }

  private async getUserDisplayContext(userId: string, tenantId?: string) {
    const user = await this.usersRepo.findOne({
      where: { id: userId } as any,
      relations: ['currency', 'priceGroup'],
    });
    if (!user) throw new NotFoundException('المستخدم غير موجود');
    // 🔐 تأكد انتماء المستخدم لنفس المستأجر (إن تم تمرير tenantId)
    this.ensureSameTenant((user as any).tenantId, tenantId);

    let rate = 1;
    let code = 'USD';
    let priceGroupId: string | null = null;

    if (user?.currency?.rate) {
      rate = Number(user.currency.rate);
      code = user.currency.code;
    }
    if (user?.priceGroup?.id) {
      priceGroupId = user.priceGroup.id;
    }
    return { rate, code, priceGroupId };
  }

  private mapProductForUser(
    product: Product,
    rate: number,
    priceGroupId: string | null,
  ) {
    const img = this.mapEffectiveImage(product as any);
    const base = {
      id: product.id,
      name: product.name,
      description: (product as any)['description'] ?? null,
<<<<<<< HEAD
      imageUrl: img.imageUrl, // effective
      imageSource: img.imageSource,
      useCatalogImage: img.useCatalogImage,
      hasCustomImage: img.hasCustomImage,
      customImageUrl: img.customImageUrl,
      catalogAltText: (product as any).catalogAltText ?? null,
      customAltText: (product as any).customAltText ?? null,
      thumbSmallUrl: (product as any).thumbSmallUrl ?? null,
      thumbMediumUrl: (product as any).thumbMediumUrl ?? null,
      thumbLargeUrl: (product as any).thumbLargeUrl ?? null,
=======
  imageUrl: img.imageUrl,
  imageSource: img.imageSource,
  hasCustomImage: img.hasCustomImage,
  customImageUrl: img.customImageUrl,
  customAltText: (product as any).customAltText ?? null,
  thumbSmallUrl: (product as any).thumbSmallUrl ?? null,
  thumbMediumUrl: (product as any).thumbMediumUrl ?? null,
  thumbLargeUrl: (product as any).thumbLargeUrl ?? null,
>>>>>>> 4b3ea583
    };

    return {
      ...base,
      packages: product.packages.map((pkg) => {
        const groupMatch = (pkg.prices ?? []).find(
          (p) =>
            p.priceGroup?.id &&
            priceGroupId &&
            p.priceGroup.id === priceGroupId,
        );

        const effectiveUSD = groupMatch
          ? Number(groupMatch.price ?? 0)
          : Number(pkg.basePrice ?? pkg.capital ?? 0);

        return {
          id: pkg.id,
          name: pkg.name,
          description: pkg.description ?? null,
          imageUrl: pkg.imageUrl ?? null,
          isActive: pkg.isActive,
          basePrice: Number(effectiveUSD) * rate,
          prices: (pkg.prices ?? []).map((p) => ({
            id: p.id,
            groupId: p.priceGroup.id,
            groupName: p.priceGroup.name,
            price: Number(p.price ?? 0) * rate,
          })),
        };
      }),
    };
  }

  async findAllForUser(tenantId: string, userId: string) {
    const { rate, code, priceGroupId } = await this.getUserDisplayContext(
      userId,
      tenantId,
    );

    const products = await this.productsRepo.find({
      where: { tenantId } as any,
      relations: ['packages', 'packages.prices', 'packages.prices.priceGroup'],
      order: { name: 'ASC' },
    });

    return {
      currencyCode: code,
      items: products.map((p) => this.mapProductForUser(p, rate, priceGroupId)),
    };
  }

  async findOneForUser(tenantId: string, productId: string, userId: string) {
    const { rate, code, priceGroupId } = await this.getUserDisplayContext(
      userId,
      tenantId,
    );

    const product = await this.productsRepo.findOne({
      where: { id: productId, tenantId } as any,
      relations: ['packages', 'packages.prices', 'packages.prices.priceGroup'],
    });
    if (!product) throw new NotFoundException('لم يتم العثور على المنتج');

    return {
      currencyCode: code,
      ...this.mapProductForUser(product, rate, priceGroupId),
    };
  }

  /**
   * Compute effective image for product (catalog removed): just returns customImageUrl if present.
   */
  private mapEffectiveImage(product: any) {
    const customImageUrl = product.customImageUrl ?? null;
<<<<<<< HEAD
    const useCatalogImage =
      product.useCatalogImage !== undefined ? !!product.useCatalogImage : true;
    const catalogImage = product.catalogImageUrl ?? null;

    let effective = null;
    let source: 'custom' | 'catalog' | null = null;

    if (customImageUrl && useCatalogImage === false) {
      effective = customImageUrl;
      source = 'custom';
    } else if (catalogImage) {
      effective = catalogImage;
      source = 'catalog';
    }

    if (!isFeatureEnabled('productImageFallback')) {
      return {
        imageUrl: catalogImage,
        imageSource: null,
        hasCustomImage: false,
        customImageUrl: null,
        useCatalogImage: true,
      };
    }
    return {
      imageUrl: effective,
      imageSource: source,
      hasCustomImage: !!customImageUrl,
      customImageUrl,
      useCatalogImage,
    };
=======
  const effective = customImageUrl || null;
  const source: 'custom' | null = customImageUrl ? 'custom' : null;
  return { imageUrl: effective, imageSource: source, hasCustomImage: !!customImageUrl, customImageUrl };
>>>>>>> 4b3ea583
  }

  async listOrdersWithPagination(dto: ListOrdersDto, tenantId?: string) {
    const limit = Math.max(1, Math.min(100, dto.limit ?? 25));
    const cursor = decodeCursor(dto.cursor);

    const qb = this.ordersRepo
      .createQueryBuilder('o')
      .leftJoinAndSelect('o.user', 'u')
      .leftJoinAndSelect('u.currency', 'uc')
      .leftJoinAndSelect('o.package', 'pkg')
      .leftJoinAndSelect('o.product', 'prod');

    const userIdFilter = (dto as any)?.userId as string | undefined;
    if (userIdFilter) {
      qb.andWhere('u.id = :uid', { uid: userIdFilter });
    }

    if (dto.status) qb.andWhere('o.status = :status', { status: dto.status });
    if (dto.method === 'manual') {
      qb.andWhere('(o.providerId IS NULL OR o.externalOrderId IS NULL)');
    } else if (dto.method) {
      qb.andWhere('o.providerId = :pid AND o.externalOrderId IS NOT NULL', {
        pid: dto.method,
      });
    }
    if (dto.from)
      qb.andWhere('o.createdAt >= :from', {
        from: new Date(dto.from + 'T00:00:00Z'),
      });
    if (dto.to)
      qb.andWhere('o.createdAt <= :to', {
        to: new Date(dto.to + 'T23:59:59Z'),
      });

    const _q = (dto.q ?? '').trim();
    if (_q) {
      if (/^\d+$/.test(_q)) {
        const qd = _q;
        qb.andWhere(
          new Brackets((b) => {
            b.where('CAST(o.orderNo AS TEXT) = :qd', { qd })
              .orWhere('o.userIdentifier = :qd', { qd })
              .orWhere('o.externalOrderId = :qd', { qd });
          }),
        );
      } else {
        const q = `%${_q.toLowerCase()}%`;
        qb.andWhere(
          new Brackets((b) => {
            b.where('LOWER(prod.name) LIKE :q', { q })
              .orWhere('LOWER(pkg.name) LIKE :q', { q })
              .orWhere('LOWER(u.username) LIKE :q', { q })
              .orWhere('LOWER(u.email) LIKE :q', { q })
              .orWhere('LOWER(o.userIdentifier) LIKE :q', { q })
              .orWhere('LOWER(o.externalOrderId) LIKE :q', { q });
          }),
        );
      }
    }

    // 🔐 تقييد المستأجر
    this.addTenantWhere(qb, 'u', tenantId);

    if (cursor) {
      qb.andWhere(
        new Brackets((b) => {
          b.where('o.createdAt < :cts', { cts: new Date(cursor.ts) }).orWhere(
            new Brackets((bb) => {
              bb.where('o.createdAt = :cts', {
                cts: new Date(cursor.ts),
              }).andWhere('o.id < :cid', { cid: cursor.id });
            }),
          );
        }),
      );
    }

    qb.orderBy('o.createdAt', 'DESC')
      .addOrderBy('o.id', 'DESC')
      .take(limit + 1);

    const rows = await qb.getMany();
    const hasMore = rows.length > limit;
    const pageItems = hasMore ? rows.slice(0, limit) : rows;

    // ====== حسابات TRY مثل getAllOrders (✅ بحدود التينانت) ======
    const currencies = await (tenantId
      ? this.currenciesRepo.find({ where: { tenantId } as any })
      : this.currenciesRepo.find());
    const getRate = (code: string) => {
      const row = currencies.find(
        (c) => c.code.toUpperCase() === code.toUpperCase(),
      );
      return row ? Number(row.rate) : undefined;
    };
    const TRY_RATE = getRate('TRY') ?? 1;
    const toTRY = (amount: number, code?: string) => {
      const c = (code || 'TRY').toUpperCase();
      const r = getRate(c);
      return r && r > 0 ? amount * (TRY_RATE / r) : amount;
    };

    const integrations = await this.integrations.list(tenantId ?? '');
    const providerKind = new Map<string, string>();
    for (const it of integrations as any[])
      providerKind.set(it.id, it.provider);

    const pickImage = (obj: any): string | null =>
      obj
        ? (obj.imageUrl ??
          obj.image ??
          obj.logoUrl ??
          obj.iconUrl ??
          obj.icon ??
          null)
        : null;

    const approvedIds = pageItems
      .filter((o) => o.status === 'approved')
      .map((o) => o.id);
    let frozenMap = new Map<
      string,
      {
        fxLocked: boolean;
        sellTryAtApproval: number | null;
        costTryAtApproval: number | null;
        profitTryAtApproval: number | null;
        approvedLocalDate: string | null;
      }
    >();

    if (approvedIds.length) {
      const rowsFx = await this.ordersRepo.query(
        `SELECT id,
                COALESCE("fxLocked", false)           AS "fxLocked",
                "sellTryAtApproval",
                "costTryAtApproval",
                "profitTryAtApproval",
                "approvedLocalDate"
        FROM "product_orders"
        WHERE id = ANY($1::uuid[])`,
        [approvedIds],
      );
      frozenMap = new Map(
        rowsFx.map((r: any) => [
          String(r.id),
          {
            fxLocked: !!r.fxLocked,
            sellTryAtApproval:
              r.sellTryAtApproval != null ? Number(r.sellTryAtApproval) : null,
            costTryAtApproval:
              r.costTryAtApproval != null ? Number(r.costTryAtApproval) : null,
            profitTryAtApproval:
              r.profitTryAtApproval != null
                ? Number(r.profitTryAtApproval)
                : null,
            approvedLocalDate: r.approvedLocalDate
              ? String(r.approvedLocalDate)
              : null,
          },
        ]),
      );
    }

    const items = pageItems.map((o) => {
      const priceUSD = Number((o as any).price || 0);
      const unitPriceUSD = o.quantity
        ? priceUSD / Number(o.quantity)
        : priceUSD;

      const isExternal = !!(o.providerId && o.externalOrderId);
      const providerType = o.providerId
        ? providerKind.get(o.providerId)
        : undefined;

      const frozen = frozenMap.get(o.id);
      const isFrozen = !!(frozen && frozen.fxLocked && o.status === 'approved');

      let sellTRY: number;
      let costTRY: number;
      let profitTRY: number;

      if (isFrozen) {
        sellTRY = Number((frozen.sellTryAtApproval ?? 0).toFixed(2));
        costTRY = Number((frozen.costTryAtApproval ?? 0).toFixed(2));
        const pf =
          frozen.profitTryAtApproval != null
            ? Number(frozen.profitTryAtApproval)
            : sellTRY - costTRY;
        profitTRY = Number(pf.toFixed(2));
      } else {
        if (isExternal) {
          const amt = Math.abs(Number((o as any).costAmount ?? 0));
          let cur = String((o as any).costCurrency || '')
            .toUpperCase()
            .trim();
          if (providerType === 'znet') cur = 'TRY';
          if (!cur) cur = 'USD';
          costTRY = toTRY(amt, cur);
        } else {
          const baseUSD = Number(
            (o as any).package?.basePrice ?? (o as any).package?.capital ?? 0,
          );
          const qty = Number(o.quantity ?? 1);
          costTRY = baseUSD * qty * TRY_RATE;
        }

        sellTRY = priceUSD * TRY_RATE;
        profitTRY = sellTRY - costTRY;

        sellTRY = Number(sellTRY.toFixed(2));
        costTRY = Number(costTRY.toFixed(2));
        profitTRY = Number(profitTRY.toFixed(2));
      }

      const userRate = (o as any).user?.currency
        ? Number((o as any).user.currency.rate)
        : 1;
      const userCode = (o as any).user?.currency
        ? (o as any).user.currency.code
        : 'USD';
      const totalUser = priceUSD * userRate;
      const unitUser = unitPriceUSD * userRate;

      const username = (o as any).user?.username ?? null;
      const userEmail = (o as any).user?.email ?? null;

      return {
        id: o.id,
        orderNo: (o as any).orderNo ?? null,
        status: o.status,
        createdAt:
          o.createdAt?.toISOString?.() ??
          new Date(o.createdAt as any).toISOString(),
        username,
        userEmail,

        providerId: o.providerId ?? null,
        externalOrderId: o.externalOrderId ?? null,
        userIdentifier: o.userIdentifier ?? null,
        extraField: (o as any).extraField ?? null,
        quantity: o.quantity,

        priceUSD,
        unitPriceUSD,
        display: {
          currencyCode: userCode,
          unitPrice: unitUser,
          totalPrice: totalUser,
        },

        currencyTRY: 'TRY',
        sellTRY,
        costTRY,
        profitTRY,

        product: o.product
          ? {
              id: o.product.id,
              name: o.product.name,
              imageUrl: pickImage(o.product),
            }
          : null,
        package: o.package
          ? {
              id: o.package.id,
              name: o.package.name,
              imageUrl: pickImage(o.package),
            }
          : null,

        sentAt: (o as any).sentAt
          ? ((o as any).sentAt.toISOString?.() ?? null)
          : null,
        completedAt: (o as any).completedAt
          ? ((o as any).completedAt.toISOString?.() ?? null)
          : null,

        fxLocked: isFrozen,
        approvedLocalDate: frozen?.approvedLocalDate ?? null,

        providerMessage:
          (o as any).providerMessage ?? (o as any).lastMessage ?? null,
        pinCode: (o as any).pinCode ?? null,
        notesCount: Array.isArray((o as any).notes)
          ? (o as any).notes.length
          : 0,
        manualNote: (o as any).manualNote ?? null,
        lastMessage: (o as any).lastMessage ?? null,
      };
    });

    const last = items[items.length - 1] || null;
    const nextCursor = last
      ? encodeCursor(toEpochMs(new Date(last.createdAt)), String(last.id))
      : null;

    return {
      items,
      pageInfo: { nextCursor, hasMore },
      meta: {
        limit,
        appliedFilters: {
          q: dto.q || '',
          status: dto.status || '',
          method: dto.method || '',
          from: dto.from || '',
          to: dto.to || '',
        },
      },
    };
  }

  async listOrdersForAdmin(dto: ListOrdersDto, tenantId?: string) {
    const limit = Math.max(1, Math.min(100, dto.limit ?? 25));
    const cursor = decodeCursor(dto.cursor);

    // ✅ أسعار العملات حسب التينانت
    const currencies = await (tenantId
      ? this.currenciesRepo.find({ where: { tenantId } as any })
      : this.currenciesRepo.find());
    const getRate = (code: string) => {
      const row = currencies.find(
        (c) => c.code.toUpperCase() === code.toUpperCase(),
      );
      return row ? Number(row.rate) : undefined;
    };
    const TRY_RATE = getRate('TRY') ?? 1;
    const toTRY = (amount: number, code?: string) => {
      const c = (code || 'TRY').toUpperCase();
      if (c === 'TRY') return amount;
      const r = getRate(c);
      if (!r || !Number.isFinite(r) || r <= 0) return amount;
      return amount * (TRY_RATE / r);
    };

    const pickImage = (obj: any): string | null =>
      obj
        ? (obj.imageUrl ??
          obj.image ??
          obj.logoUrl ??
          obj.iconUrl ??
          obj.icon ??
          null)
        : null;

    const providersMap = new Map<string, string>();
    if (tenantId) {
      const integrations = await this.integrations.list(tenantId);
      for (const it of integrations as any[])
        providersMap.set(it.id, it.provider);
    }

    const qb = this.ordersRepo
      .createQueryBuilder('o')
      .leftJoinAndSelect('o.user', 'u')
      .leftJoinAndSelect('u.currency', 'uc')
      .leftJoinAndSelect('o.product', 'prod')
      .leftJoinAndSelect('o.package', 'pkg');

    if (dto.status) qb.andWhere('o.status = :status', { status: dto.status });

    if (dto.method === 'manual') {
      qb.andWhere('(o.providerId IS NULL OR o.externalOrderId IS NULL)');
    } else if (dto.method) {
      qb.andWhere('o.providerId = :pid AND o.externalOrderId IS NOT NULL', {
        pid: dto.method,
      });
    }

    if (dto.from)
      qb.andWhere('o.createdAt >= :from', {
        from: new Date(dto.from + 'T00:00:00Z'),
      });
    if (dto.to)
      qb.andWhere('o.createdAt <= :to', {
        to: new Date(dto.to + 'T23:59:59Z'),
      });

    const _q = (dto.q ?? '').trim();
    if (_q && /^\d+$/.test(_q)) {
      const qd = _q;
      qb.andWhere(
        new Brackets((b) => {
          b.where('CAST(o.orderNo AS TEXT) = :qd', { qd })
            .orWhere('o.userIdentifier = :qd', { qd })
            .orWhere('o.externalOrderId = :qd', { qd });
        }),
      );
    } else if (_q) {
      const q = `%${_q.toLowerCase()}%`;
      qb.andWhere(
        new Brackets((b) => {
          b.where('LOWER(prod.name) LIKE :q', { q })
            .orWhere('LOWER(pkg.name) LIKE :q', { q })
            .orWhere('LOWER(u.username) LIKE :q', { q })
            .orWhere('LOWER(u.email) LIKE :q', { q })
            .orWhere('LOWER(o.userIdentifier) LIKE :q', { q })
            .orWhere('LOWER(o.externalOrderId) LIKE :q', { q });
        }),
      );
    }

    // 🔐 تقييد المستأجر
    this.addTenantWhere(qb, 'u', tenantId);

    if (cursor) {
      qb.andWhere(
        new Brackets((b) => {
          b.where('o.createdAt < :cts', { cts: new Date(cursor.ts) }).orWhere(
            new Brackets((bb) => {
              bb.where('o.createdAt = :cts', {
                cts: new Date(cursor.ts),
              }).andWhere('o.id < :cid', { cid: cursor.id });
            }),
          );
        }),
      );
    }

    qb.orderBy('o.createdAt', 'DESC')
      .addOrderBy('o.id', 'DESC')
      .take(limit + 1);

    const rows = await qb.getMany();
    const hasMore = rows.length > limit;
    const pageItems = hasMore ? rows.slice(0, limit) : rows;

    const approvedIds = pageItems
      .filter((o) => o.status === 'approved')
      .map((o) => o.id);
    let frozenMap = new Map<
      string,
      {
        fxLocked: boolean;
        sellTryAtApproval: number | null;
        costTryAtApproval: number | null;
        profitTryAtApproval: number | null;
        approvedLocalDate: string | null;
      }
    >();
    if (approvedIds.length) {
      const rowsFrozen = await this.ordersRepo.query(
        `SELECT id,
                COALESCE("fxLocked", false)           AS "fxLocked",
                "sellTryAtApproval",
                "costTryAtApproval",
                "profitTryAtApproval",
                "approvedLocalDate"
          FROM "product_orders"
          WHERE id = ANY($1::uuid[])`,
        [approvedIds],
      );
      frozenMap = new Map(
        rowsFrozen.map((r: any) => [
          String(r.id),
          {
            fxLocked: !!r.fxLocked,
            sellTryAtApproval:
              r.sellTryAtApproval != null ? Number(r.sellTryAtApproval) : null,
            costTryAtApproval:
              r.costTryAtApproval != null ? Number(r.costTryAtApproval) : null,
            profitTryAtApproval:
              r.profitTryAtApproval != null
                ? Number(r.profitTryAtApproval)
                : null,
            approvedLocalDate: r.approvedLocalDate
              ? String(r.approvedLocalDate)
              : null,
          },
        ]),
      );
    }

    const items = pageItems.map((o) => {
      const priceUSD = Number(o.price || 0);
      const unitPriceUSD = o.quantity
        ? priceUSD / Number(o.quantity)
        : priceUSD;

      const providerType = o.providerId
        ? providersMap.get(o.providerId)
        : undefined;
      const isExternal = !!(o.providerId && o.externalOrderId);

      const frozen = frozenMap.get(o.id);
      const isFrozen = !!(frozen && frozen.fxLocked && o.status === 'approved');

      let sellTRY: number;
      let costTRY: number;
      let profitTRY: number;

      if (isFrozen) {
        sellTRY = Number((frozen.sellTryAtApproval ?? 0).toFixed(2));
        costTRY = Number((frozen.costTryAtApproval ?? 0).toFixed(2));
        const p =
          frozen.profitTryAtApproval != null
            ? Number(frozen.profitTryAtApproval)
            : sellTRY - costTRY;
        profitTRY = Number(p.toFixed(2));
      } else {
        if (isExternal) {
          const amt = Math.abs(Number(o.costAmount ?? 0));
          let cur = String(o.costCurrency || '')
            .toUpperCase()
            .trim();
          if (providerType === 'znet') cur = 'TRY';
          if (!cur) cur = 'USD';
          costTRY = toTRY(amt, cur);
        } else {
          const baseUSD = Number(
            (o as any).package?.basePrice ?? (o as any).package?.capital ?? 0,
          );
          const qty = Number(o.quantity ?? 1);
          costTRY = baseUSD * qty * TRY_RATE;
        }

        sellTRY = priceUSD * TRY_RATE;
        profitTRY = sellTRY - costTRY;

        sellTRY = Number(sellTRY.toFixed(2));
        costTRY = Number(costTRY.toFixed(2));
        profitTRY = Number(profitTRY.toFixed(2));
      }

      const userRate = o.user?.currency ? Number(o.user.currency.rate) : 1;
      const userCode = o.user?.currency ? o.user.currency.code : 'USD';

      return {
        id: o.id,
        orderNo: (o as any).orderNo ?? null,
        username: (o.user as any)?.username ?? null,
        userEmail: (o.user as any)?.email ?? null,

        product: {
          id: o.product?.id,
          name: o.product?.name,
          imageUrl: pickImage((o as any).product),
        },
        package: {
          id: o.package?.id,
          name: o.package?.name,
          imageUrl: pickImage((o as any).package),
        },

        status: o.status,
        providerId: o.providerId ?? null,
        externalOrderId: o.externalOrderId ?? null,
        userIdentifier: o.userIdentifier ?? null,
        extraField: (o as any).extraField ?? null,

        quantity: o.quantity,
        priceUSD,
        sellTRY,
        costTRY,
        profitTRY,
        currencyTRY: 'TRY',

        sellPriceAmount: priceUSD * userRate,
        sellPriceCurrency: userCode,

        fxLocked: isFrozen,
        approvedLocalDate: frozen?.approvedLocalDate ?? null,

        sentAt: o.sentAt ? o.sentAt.toISOString() : null,
        completedAt: o.completedAt ? o.completedAt.toISOString() : null,
        durationMs: (o as any).durationMs ?? null,
        createdAt: o.createdAt.toISOString(),

        providerMessage:
          (o as any).providerMessage ?? (o as any).lastMessage ?? null,
        pinCode: (o as any).pinCode ?? null,
        notesCount: Array.isArray((o as any).notes)
          ? (o as any).notes.length
          : 0,
        manualNote: (o as any).manualNote ?? null,
        lastMessage: (o as any).lastMessage ?? null,
      };
    });

    const last = items[items.length - 1] || null;
    const nextCursor = last
      ? encodeCursor(toEpochMs(new Date(last.createdAt)), String(last.id))
      : null;

    return {
      items,
      pageInfo: { nextCursor, hasMore },
      meta: {
        limit,
        appliedFilters: {
          q: dto.q || '',
          status: dto.status || '',
          method: dto.method || '',
          from: dto.from || '',
          to: dto.to || '',
        },
      },
    };
  }

  // ✅ إضافة/قراءة ملاحظات الطلب
  async addOrderNote(
    orderId: string,
    by: 'admin' | 'system' | 'user',
    text: string,
    tenantId?: string,
  ) {
    const order = await this.ordersRepo.findOne({
      where: { id: orderId } as any,
      relations: ['user'],
    });
    if (!order) throw new NotFoundException('الطلب غير موجود');
    this.ensureSameTenant((order as any).user?.tenantId, tenantId);

    const now = new Date().toISOString();
    const note = { by, text: String(text || '').slice(0, 500), at: now };

    const current: any[] = Array.isArray((order as any).notes)
      ? (order as any).notes
      : [];
    (order as any).notes = [...current, note];
    (order as any).notesCount = (order as any).notes.length;

    await this.ordersRepo.save(order);
    return (order as any).notes;
  }

  async getOrderDetailsForUser(
    orderId: string,
    userId: string,
    tenantId?: string,
  ) {
    const order = await this.ordersRepo.findOne({
      where: { id: orderId, user: { id: userId } as any } as any,
      relations: ['product', 'package', 'user', 'user.currency'],
    });
    if (!order) throw new NotFoundException('الطلب غير موجود');

    // 🔐 تأكيد انتماء الطلب لنفس المستأجر
    this.ensureSameTenant((order as any).user?.tenantId, tenantId);

    const priceUSD = Number(order.price) || 0;
    const rate = order.user?.currency ? Number(order.user.currency.rate) : 1;
    const code = order.user?.currency ? order.user.currency.code : 'USD';

    return {
      id: order.id,
      status: order.status,
      quantity: order.quantity,
      createdAt: order.createdAt,
      userIdentifier: order.userIdentifier ?? null,
      extraField: (order as any).extraField ?? null,

      priceUSD,
      unitPriceUSD: order.quantity
        ? priceUSD / Number(order.quantity)
        : priceUSD,
      display: {
        currencyCode: code,
        unitPrice:
          (order.quantity ? priceUSD / Number(order.quantity) : priceUSD) *
          rate,
        totalPrice: priceUSD * rate,
      },

      product: {
        id: order.product?.id,
        name: order.product?.name,
        imageUrl: (order as any).product?.imageUrl ?? null,
      },
      package: {
        id: order.package?.id,
        name: order.package?.name,
        imageUrl: (order as any).package?.imageUrl ?? null,
      },

      manualNote: (order as any).manualNote ?? null,
      providerMessage:
        (order as any).providerMessage ?? (order as any).lastMessage ?? null,
      notes: Array.isArray((order as any).notes) ? (order as any).notes : [],
    };
  }

  // ===== ✅ تحديث publicCode لباقـة (فريد عالميًا) =====
  async updatePackageCode(id: string, code: number | null | undefined) {
    const pkg = await this.packagesRepo.findOne({ where: { id } as any });
    if (!pkg) throw new NotFoundException('الباقة غير موجودة');

    if (code == null) {
      await this.packagesRepo.update({ id }, { publicCode: null });
      return { ok: true, id, publicCode: null };
    }

    const trimmed = Number(code);
    if (!Number.isInteger(trimmed) || trimmed < 1) {
      throw new BadRequestException('publicCode يجب أن يكون رقمًا صحيحًا موجبًا');
    }

    let finalCode = trimmed;
    const conflict = await this.packagesRepo.findOne({ where: { publicCode: finalCode } as any });
    if (conflict && conflict.id !== id) {
      const alt = finalCode + 1;
      const altConflict = await this.packagesRepo.findOne({ where: { publicCode: alt } as any });
      if (!altConflict) {
        finalCode = alt;
      } else {
        throw new ConflictException('الكود مستخدم بالفعل (Conflict)');
      }
    }

    await this.packagesRepo.update({ id }, { publicCode: finalCode });
    return { ok: true, id, publicCode: finalCode };
  }

  // ===== ✅ تعديل أساسي لحقول الباقة (الاسم، الوصف، basePrice، isActive) =====
  async updatePackageBasic(
    tenantId: string | undefined,
    packageId: string,
    data: { name?: string; description?: string | null; basePrice?: number; isActive?: boolean },
  ) {
    const pkg = await this.packagesRepo.findOne({ where: { id: packageId } as any });
    if (!pkg) throw new NotFoundException('الباقة غير موجودة');
    if (tenantId && pkg.tenantId && pkg.tenantId !== tenantId) {
      throw new BadRequestException('لا تملك صلاحية تعديل هذه الباقة');
    }
    const patch: any = {};
    if (data.name !== undefined) patch.name = String(data.name).trim() || pkg.name;
    if (data.description !== undefined)
      patch.description = data.description == null ? null : String(data.description).trim();
    if (data.basePrice !== undefined && data.basePrice != null && Number.isFinite(Number(data.basePrice))) {
      patch.basePrice = Number(data.basePrice);
    }
    if (data.isActive !== undefined) patch.isActive = !!data.isActive;
    if (Object.keys(patch).length === 0) return { ok: true, id: pkg.id };
    await this.packagesRepo.update({ id: packageId }, patch);
    const updated = await this.packagesRepo.findOne({ where: { id: packageId } as any });
    return { ok: true, id: packageId, package: updated };
  }
}<|MERGE_RESOLUTION|>--- conflicted
+++ resolved
@@ -1,16 +1,5 @@
 // src/products/products.service.ts
-<<<<<<< HEAD
-import {
-  Injectable,
-  NotFoundException,
-  ConflictException,
-  BadRequestException,
-  ForbiddenException,
-  UnprocessableEntityException,
-} from '@nestjs/common';
-=======
 import { Injectable, NotFoundException, ConflictException, ForbiddenException, BadRequestException, UnprocessableEntityException } from '@nestjs/common';
->>>>>>> 4b3ea583
 import { InjectRepository } from '@nestjs/typeorm';
 import { Repository, In, Brackets } from 'typeorm';
 import { Product } from './product.entity';
@@ -28,65 +17,15 @@
 import { OrderStatus } from './types';
 import { decodeCursor, encodeCursor, toEpochMs } from '../utils/pagination';
 import { isFeatureEnabled } from '../common/feature-flags';
-<<<<<<< HEAD
-import {
-  DistributorPackagePrice,
-  DistributorUserPriceGroup,
-} from '../distributor/distributor-pricing.entities';
-
-type OrderView = {
-  id: string;
-  status: string;
-  quantity: number;
-  priceUSD: number;
-  unitPriceUSD: number;
-  display: {
-    currencyCode: string;
-    unitPrice: number;
-    totalPrice: number;
-  };
-  product: { id: string; name: string };
-  package: { id: string; name: string };
-  userIdentifier: string | null;
-  extraField: string | null;
-  createdAt: Date;
-};
-
-export type OrderStatus = 'pending' | 'approved' | 'rejected';
-=======
 import { IntegrationsService } from '../integrations/integrations.service';
 import { ProductRouting } from './product-routing.entity';
 import { ProductPackageMapping } from './product-package-mapping.entity';
 import { AccountingService } from '../accounting/accounting.service';
 import { NotificationsService } from '../notifications/notifications.service';
->>>>>>> 4b3ea583
 
 @Injectable()
 export class ProductsService {
   constructor(
-<<<<<<< HEAD
-    @InjectRepository(Product) private productsRepo: Repository<Product>,
-    @InjectRepository(ProductPackage)
-    private packagesRepo: Repository<ProductPackage>,
-    @InjectRepository(PackagePrice)
-    private packagePriceRepo: Repository<PackagePrice>,
-    @InjectRepository(PriceGroup)
-    private priceGroupsRepo: Repository<PriceGroup>,
-    @InjectRepository(User) private usersRepo: Repository<User>,
-    @InjectRepository(ProductOrder)
-    private ordersRepo: Repository<ProductOrder>,
-    @InjectRepository(DistributorPackagePrice)
-    private distPkgPriceRepo: Repository<DistributorPackagePrice>,
-    @InjectRepository(DistributorUserPriceGroup)
-    private distUserGroupRepo: Repository<DistributorUserPriceGroup>,
-    @InjectRepository(Currency) private currenciesRepo: Repository<Currency>,
-    @InjectRepository(OrderDispatchLog)
-    private readonly logsRepo: Repository<OrderDispatchLog>,
-    @InjectRepository(PackageRouting)
-    private readonly routingRepo: Repository<PackageRouting>,
-    @InjectRepository(PackageMapping)
-    private readonly mappingRepo: Repository<PackageMapping>,
-=======
     @InjectRepository(Product) private readonly productsRepo: Repository<Product>,
     @InjectRepository(ProductPackage) private readonly packagesRepo: Repository<ProductPackage>,
     @InjectRepository(PackagePrice) private readonly packagePriceRepo: Repository<PackagePrice>,
@@ -100,44 +39,11 @@
     @InjectRepository(Currency) private readonly currenciesRepo: Repository<Currency>,
     @InjectRepository(ProductRouting) private readonly routingRepo: Repository<ProductRouting>,
     @InjectRepository(ProductPackageMapping) private readonly mappingRepo: Repository<ProductPackageMapping>,
->>>>>>> 4b3ea583
     private readonly integrations: IntegrationsService,
     private readonly accounting: AccountingService,
     private readonly notifications: NotificationsService,
   ) {}
 
-<<<<<<< HEAD
-  // Phase2: تفعيل منتج من الكتالوج للـ tenant
-  async activateCatalogProduct(
-    tenantId: string,
-    catalogProductId: string,
-  ): Promise<Product> {
-    if (!catalogProductId)
-      throw new BadRequestException('catalogProductId مطلوب');
-    // تحقق أن الكتالوج منشور وقابل للتفعيل
-    const catalogRow = await this.productsRepo.manager.query(
-      'SELECT id, "isPublishable" FROM catalog_product WHERE id = $1 AND "isPublishable" = true LIMIT 1',
-      [catalogProductId],
-    );
-    if (!catalogRow || catalogRow.length === 0) {
-      throw new NotFoundException('المنتج غير متاح أو غير منشور في الكتالوج');
-    }
-    // تحقق من عدم وجود منتج مفعّل سابقًا لنفس catalogProductId داخل نفس التينانت
-    const existing = await this.productsRepo.findOne({
-      where: { tenantId, catalogProductId } as any,
-    });
-    if (existing) return existing; // idempotent
-
-    const product = this.productsRepo.create({
-      tenantId,
-      name: 'Catalog Product', // يمكن لاحقًا سحب الاسم من catalog_product
-      description: '',
-      isActive: true,
-      catalogProductId,
-      useCatalogImage: true,
-    } as Partial<Product>);
-    return this.productsRepo.save(product);
-=======
   // معرف التينانت الخاص بالمطور (مستودع عالمي)
   private readonly DEV_TENANT_ID = '00000000-0000-0000-0000-000000000000';
 
@@ -187,7 +93,6 @@
       await this.packagePriceRepo.remove(pkg.prices);
     }
     await this.packagesRepo.remove(pkg);
->>>>>>> 4b3ea583
   }
 
   // ---------- Helpers خاصة بالـ tenant ----------
@@ -731,12 +636,6 @@
     return this.productsRepo.save(product);
   }
 
-<<<<<<< HEAD
-  async delete(tenantId: string, id: string): Promise<void> {
-    const product = await this.productsRepo.findOne({
-      where: { id, tenantId } as any,
-    });
-=======
   async delete(opts: { tenantId?: string | null; role?: string | null; allowGlobal?: boolean }, id: string): Promise<void> {
     const { tenantId, role, allowGlobal } = opts || {};
     const roleLower = (role || '').toLowerCase();
@@ -753,7 +652,6 @@
     else if (isDev && allowGlobal) where.tenantId = this.DEV_TENANT_ID;
 
     const product = await this.productsRepo.findOne({ where });
->>>>>>> 4b3ea583
     if (!product) throw new NotFoundException('لم يتم العثور على المنتج');
 
     // حواجز حماية إضافية: منع مطور من حذف منتج تينانت آخر لو مر tenantId خاطئ
@@ -804,13 +702,9 @@
   async getUsersPriceGroups(
     tenantId: string,
   ): Promise<{ id: string; name: string; usersCount: number }[]> {
-    const result = await this.priceGroupsRepo
+    const rows = await this.priceGroupsRepo
       .createQueryBuilder('pg')
-      .leftJoin(
-        'users',
-        'u',
-        'u."priceGroupId" = pg.id AND u."tenantId" = :tenantId',
-      )
+      .leftJoin('users', 'u', 'u."priceGroupId" = pg.id AND u."tenantId" = :tenantId')
       .select('pg.id', 'id')
       .addSelect('pg.name', 'name')
       .addSelect('COUNT(u.id)', 'usersCount')
@@ -818,12 +712,7 @@
       .setParameter('tenantId', tenantId)
       .groupBy('pg.id, pg.name')
       .getRawMany();
-
-    return result.map((row) => ({
-      id: row.id,
-      name: row.name,
-      usersCount: parseInt(row.usersCount) || 0,
-    }));
+    return rows.map(r => ({ id: r.id, name: r.name, usersCount: Number.parseInt(r.usersCount, 10) || 0 }));
   }
 
   // 🔹 مجموعات الأسعار
@@ -835,13 +724,6 @@
   async addPackageToProduct(
     tenantId: string,
     productId: string,
-<<<<<<< HEAD
-    data: Partial<ProductPackage> & { catalogLinkCode?: string },
-    ctx?: { userId?: string; finalRole?: string },
-  ): Promise<ProductPackage> {
-    if (!data.name || !data.name.trim())
-      throw new ConflictException('اسم الباقة مطلوب');
-=======
     data: Partial<ProductPackage>,
     ctx?: { userId?: string; finalRole?: string },
   ): Promise<ProductPackage> {
@@ -856,7 +738,6 @@
       });
     } catch {}
     if (!data.name || !data.name.trim()) throw new ConflictException('اسم الباقة مطلوب');
->>>>>>> 4b3ea583
 
     let product = await this.productsRepo.findOne({
       where: { id: productId, tenantId } as any,
@@ -875,31 +756,6 @@
   // Catalog linking removed: no catalogLinkCode validation required.
 
   // catalogLinking feature removed: no validation
-
-    if (isFeatureEnabled('catalogLinking')) {
-      if (!product.catalogProductId) {
-        throw new BadRequestException(
-          'catalogProductId مفقود للمنتج؛ لا يمكن إنشاء باقة (ربط الكتالوج مفعل)',
-        );
-      }
-      const link = (data as any).catalogLinkCode?.trim();
-      if (!link) throw new BadRequestException('catalogLinkCode مطلوب');
-      // تحقق وجود linkCode في catalog_package لنفس catalogProductId
-      const row = await this.productsRepo.manager.query(
-        'SELECT 1 FROM catalog_package WHERE "catalogProductId" = $1 AND "linkCode" = $2 LIMIT 1',
-        [product.catalogProductId, link],
-      );
-      if (!row || row.length === 0) {
-        throw new BadRequestException(
-          'catalogLinkCode غير صالح لهذا المنتج الكتالوجي',
-        );
-      }
-      (data as any).catalogLinkCode = link;
-      // إن كان الدور موزّع سجل من أنشأ الباقة
-      if (ctx?.finalRole === 'distributor' && ctx?.userId) {
-        (data as any).createdByDistributorId = ctx.userId;
-      }
-    }
 
     const initialCapital = Number(data.capital ?? data.basePrice ?? 0);
 
@@ -912,11 +768,6 @@
       isActive: data.isActive ?? true,
       imageUrl: data.imageUrl,
       product,
-<<<<<<< HEAD
-      catalogLinkCode: (data as any).catalogLinkCode || null,
-      createdByDistributorId: (data as any).createdByDistributorId || null,
-    } as Partial<ProductPackage>);
-=======
       createdByDistributorId: (data as any).createdByDistributorId || null,
       providerName: (data as any).providerName || null,
     } as Partial<ProductPackage>);
@@ -943,7 +794,6 @@
   throw err;
       }
     }
->>>>>>> 4b3ea583
 
     // ✅ ثبّت النوع هنا
     const saved: ProductPackage = await this.packagesRepo.save(newPackage);
@@ -963,23 +813,6 @@
     await this.packagePriceRepo.save(prices);
 
     (saved as any).prices = prices;
-<<<<<<< HEAD
-    return saved;
-  }
-
-  /** ✅ حذف باقة (مع أسعارها) */
-  async deletePackage(tenantId: string, id: string): Promise<void> {
-    const pkg = await this.packagesRepo.findOne({
-      where: { id, tenantId } as any,
-      relations: ['prices'],
-    });
-    if (!pkg) throw new NotFoundException('لم يتم العثور على الباقة');
-
-    if (Array.isArray(pkg.prices) && pkg.prices.length)
-      await this.packagePriceRepo.remove(pkg.prices);
-    await this.packagesRepo.remove(pkg);
-  }
-=======
     try {
       console.log('[PKG][CREATE][OK]', {
         id: saved.id?.slice(0, 8),
@@ -991,7 +824,6 @@
   }
 
   // deletePackage + updatePackageProvider already defined later (deduplicated above)
->>>>>>> 4b3ea583
 
   /** ✅ تحديث رأس المال وأسعار الباقة لكل مجموعة */
   async updatePackagePrices(
@@ -1068,10 +900,7 @@
   }
 
   // ================== التسعير الأساس (بالدولار) ==================
-  private async getEffectivePriceUSD(
-    packageId: string,
-    userId: string,
-  ): Promise<number> {
+  private async getEffectivePriceUSD(packageId: string, userId: string): Promise<number> {
     const [pkg, user] = await Promise.all([
       this.packagesRepo.findOne({
         where: { id: packageId } as any,
@@ -2201,18 +2030,6 @@
       id: product.id,
       name: product.name,
       description: (product as any)['description'] ?? null,
-<<<<<<< HEAD
-      imageUrl: img.imageUrl, // effective
-      imageSource: img.imageSource,
-      useCatalogImage: img.useCatalogImage,
-      hasCustomImage: img.hasCustomImage,
-      customImageUrl: img.customImageUrl,
-      catalogAltText: (product as any).catalogAltText ?? null,
-      customAltText: (product as any).customAltText ?? null,
-      thumbSmallUrl: (product as any).thumbSmallUrl ?? null,
-      thumbMediumUrl: (product as any).thumbMediumUrl ?? null,
-      thumbLargeUrl: (product as any).thumbLargeUrl ?? null,
-=======
   imageUrl: img.imageUrl,
   imageSource: img.imageSource,
   hasCustomImage: img.hasCustomImage,
@@ -2221,7 +2038,6 @@
   thumbSmallUrl: (product as any).thumbSmallUrl ?? null,
   thumbMediumUrl: (product as any).thumbMediumUrl ?? null,
   thumbLargeUrl: (product as any).thumbLargeUrl ?? null,
->>>>>>> 4b3ea583
     };
 
     return {
@@ -2297,43 +2113,9 @@
    */
   private mapEffectiveImage(product: any) {
     const customImageUrl = product.customImageUrl ?? null;
-<<<<<<< HEAD
-    const useCatalogImage =
-      product.useCatalogImage !== undefined ? !!product.useCatalogImage : true;
-    const catalogImage = product.catalogImageUrl ?? null;
-
-    let effective = null;
-    let source: 'custom' | 'catalog' | null = null;
-
-    if (customImageUrl && useCatalogImage === false) {
-      effective = customImageUrl;
-      source = 'custom';
-    } else if (catalogImage) {
-      effective = catalogImage;
-      source = 'catalog';
-    }
-
-    if (!isFeatureEnabled('productImageFallback')) {
-      return {
-        imageUrl: catalogImage,
-        imageSource: null,
-        hasCustomImage: false,
-        customImageUrl: null,
-        useCatalogImage: true,
-      };
-    }
-    return {
-      imageUrl: effective,
-      imageSource: source,
-      hasCustomImage: !!customImageUrl,
-      customImageUrl,
-      useCatalogImage,
-    };
-=======
   const effective = customImageUrl || null;
   const source: 'custom' | null = customImageUrl ? 'custom' : null;
   return { imageUrl: effective, imageSource: source, hasCustomImage: !!customImageUrl, customImageUrl };
->>>>>>> 4b3ea583
   }
 
   async listOrdersWithPagination(dto: ListOrdersDto, tenantId?: string) {
@@ -2500,323 +2282,13 @@
     }
 
     const items = pageItems.map((o) => {
-      const priceUSD = Number((o as any).price || 0);
-      const unitPriceUSD = o.quantity
-        ? priceUSD / Number(o.quantity)
-        : priceUSD;
-
-      const isExternal = !!(o.providerId && o.externalOrderId);
-      const providerType = o.providerId
-        ? providerKind.get(o.providerId)
-        : undefined;
-
-      const frozen = frozenMap.get(o.id);
-      const isFrozen = !!(frozen && frozen.fxLocked && o.status === 'approved');
-
-      let sellTRY: number;
-      let costTRY: number;
-      let profitTRY: number;
-
-      if (isFrozen) {
-        sellTRY = Number((frozen.sellTryAtApproval ?? 0).toFixed(2));
-        costTRY = Number((frozen.costTryAtApproval ?? 0).toFixed(2));
-        const pf =
-          frozen.profitTryAtApproval != null
-            ? Number(frozen.profitTryAtApproval)
-            : sellTRY - costTRY;
-        profitTRY = Number(pf.toFixed(2));
-      } else {
-        if (isExternal) {
-          const amt = Math.abs(Number((o as any).costAmount ?? 0));
-          let cur = String((o as any).costCurrency || '')
-            .toUpperCase()
-            .trim();
-          if (providerType === 'znet') cur = 'TRY';
-          if (!cur) cur = 'USD';
-          costTRY = toTRY(amt, cur);
-        } else {
-          const baseUSD = Number(
-            (o as any).package?.basePrice ?? (o as any).package?.capital ?? 0,
-          );
-          const qty = Number(o.quantity ?? 1);
-          costTRY = baseUSD * qty * TRY_RATE;
-        }
-
-        sellTRY = priceUSD * TRY_RATE;
-        profitTRY = sellTRY - costTRY;
-
-        sellTRY = Number(sellTRY.toFixed(2));
-        costTRY = Number(costTRY.toFixed(2));
-        profitTRY = Number(profitTRY.toFixed(2));
-      }
-
-      const userRate = (o as any).user?.currency
-        ? Number((o as any).user.currency.rate)
-        : 1;
-      const userCode = (o as any).user?.currency
-        ? (o as any).user.currency.code
-        : 'USD';
-      const totalUser = priceUSD * userRate;
-      const unitUser = unitPriceUSD * userRate;
-
-      const username = (o as any).user?.username ?? null;
-      const userEmail = (o as any).user?.email ?? null;
-
-      return {
-        id: o.id,
-        orderNo: (o as any).orderNo ?? null,
-        status: o.status,
-        createdAt:
-          o.createdAt?.toISOString?.() ??
-          new Date(o.createdAt as any).toISOString(),
-        username,
-        userEmail,
-
-        providerId: o.providerId ?? null,
-        externalOrderId: o.externalOrderId ?? null,
-        userIdentifier: o.userIdentifier ?? null,
-        extraField: (o as any).extraField ?? null,
-        quantity: o.quantity,
-
-        priceUSD,
-        unitPriceUSD,
-        display: {
-          currencyCode: userCode,
-          unitPrice: unitUser,
-          totalPrice: totalUser,
-        },
-
-        currencyTRY: 'TRY',
-        sellTRY,
-        costTRY,
-        profitTRY,
-
-        product: o.product
-          ? {
-              id: o.product.id,
-              name: o.product.name,
-              imageUrl: pickImage(o.product),
-            }
-          : null,
-        package: o.package
-          ? {
-              id: o.package.id,
-              name: o.package.name,
-              imageUrl: pickImage(o.package),
-            }
-          : null,
-
-        sentAt: (o as any).sentAt
-          ? ((o as any).sentAt.toISOString?.() ?? null)
-          : null,
-        completedAt: (o as any).completedAt
-          ? ((o as any).completedAt.toISOString?.() ?? null)
-          : null,
-
-        fxLocked: isFrozen,
-        approvedLocalDate: frozen?.approvedLocalDate ?? null,
-
-        providerMessage:
-          (o as any).providerMessage ?? (o as any).lastMessage ?? null,
-        pinCode: (o as any).pinCode ?? null,
-        notesCount: Array.isArray((o as any).notes)
-          ? (o as any).notes.length
-          : 0,
-        manualNote: (o as any).manualNote ?? null,
-        lastMessage: (o as any).lastMessage ?? null,
-      };
-    });
-
-    const last = items[items.length - 1] || null;
-    const nextCursor = last
-      ? encodeCursor(toEpochMs(new Date(last.createdAt)), String(last.id))
-      : null;
-
-    return {
-      items,
-      pageInfo: { nextCursor, hasMore },
-      meta: {
-        limit,
-        appliedFilters: {
-          q: dto.q || '',
-          status: dto.status || '',
-          method: dto.method || '',
-          from: dto.from || '',
-          to: dto.to || '',
-        },
-      },
-    };
-  }
-
-  async listOrdersForAdmin(dto: ListOrdersDto, tenantId?: string) {
-    const limit = Math.max(1, Math.min(100, dto.limit ?? 25));
-    const cursor = decodeCursor(dto.cursor);
-
-    // ✅ أسعار العملات حسب التينانت
-    const currencies = await (tenantId
-      ? this.currenciesRepo.find({ where: { tenantId } as any })
-      : this.currenciesRepo.find());
-    const getRate = (code: string) => {
-      const row = currencies.find(
-        (c) => c.code.toUpperCase() === code.toUpperCase(),
-      );
-      return row ? Number(row.rate) : undefined;
-    };
-    const TRY_RATE = getRate('TRY') ?? 1;
-    const toTRY = (amount: number, code?: string) => {
-      const c = (code || 'TRY').toUpperCase();
-      if (c === 'TRY') return amount;
-      const r = getRate(c);
-      if (!r || !Number.isFinite(r) || r <= 0) return amount;
-      return amount * (TRY_RATE / r);
-    };
-
-    const pickImage = (obj: any): string | null =>
-      obj
-        ? (obj.imageUrl ??
-          obj.image ??
-          obj.logoUrl ??
-          obj.iconUrl ??
-          obj.icon ??
-          null)
-        : null;
-
-    const providersMap = new Map<string, string>();
-    if (tenantId) {
-      const integrations = await this.integrations.list(tenantId);
-      for (const it of integrations as any[])
-        providersMap.set(it.id, it.provider);
-    }
-
-    const qb = this.ordersRepo
-      .createQueryBuilder('o')
-      .leftJoinAndSelect('o.user', 'u')
-      .leftJoinAndSelect('u.currency', 'uc')
-      .leftJoinAndSelect('o.product', 'prod')
-      .leftJoinAndSelect('o.package', 'pkg');
-
-    if (dto.status) qb.andWhere('o.status = :status', { status: dto.status });
-
-    if (dto.method === 'manual') {
-      qb.andWhere('(o.providerId IS NULL OR o.externalOrderId IS NULL)');
-    } else if (dto.method) {
-      qb.andWhere('o.providerId = :pid AND o.externalOrderId IS NOT NULL', {
-        pid: dto.method,
-      });
-    }
-
-    if (dto.from)
-      qb.andWhere('o.createdAt >= :from', {
-        from: new Date(dto.from + 'T00:00:00Z'),
-      });
-    if (dto.to)
-      qb.andWhere('o.createdAt <= :to', {
-        to: new Date(dto.to + 'T23:59:59Z'),
-      });
-
-    const _q = (dto.q ?? '').trim();
-    if (_q && /^\d+$/.test(_q)) {
-      const qd = _q;
-      qb.andWhere(
-        new Brackets((b) => {
-          b.where('CAST(o.orderNo AS TEXT) = :qd', { qd })
-            .orWhere('o.userIdentifier = :qd', { qd })
-            .orWhere('o.externalOrderId = :qd', { qd });
-        }),
-      );
-    } else if (_q) {
-      const q = `%${_q.toLowerCase()}%`;
-      qb.andWhere(
-        new Brackets((b) => {
-          b.where('LOWER(prod.name) LIKE :q', { q })
-            .orWhere('LOWER(pkg.name) LIKE :q', { q })
-            .orWhere('LOWER(u.username) LIKE :q', { q })
-            .orWhere('LOWER(u.email) LIKE :q', { q })
-            .orWhere('LOWER(o.userIdentifier) LIKE :q', { q })
-            .orWhere('LOWER(o.externalOrderId) LIKE :q', { q });
-        }),
-      );
-    }
-
-    // 🔐 تقييد المستأجر
-    this.addTenantWhere(qb, 'u', tenantId);
-
-    if (cursor) {
-      qb.andWhere(
-        new Brackets((b) => {
-          b.where('o.createdAt < :cts', { cts: new Date(cursor.ts) }).orWhere(
-            new Brackets((bb) => {
-              bb.where('o.createdAt = :cts', {
-                cts: new Date(cursor.ts),
-              }).andWhere('o.id < :cid', { cid: cursor.id });
-            }),
-          );
-        }),
-      );
-    }
-
-    qb.orderBy('o.createdAt', 'DESC')
-      .addOrderBy('o.id', 'DESC')
-      .take(limit + 1);
-
-    const rows = await qb.getMany();
-    const hasMore = rows.length > limit;
-    const pageItems = hasMore ? rows.slice(0, limit) : rows;
-
-    const approvedIds = pageItems
-      .filter((o) => o.status === 'approved')
-      .map((o) => o.id);
-    let frozenMap = new Map<
-      string,
-      {
-        fxLocked: boolean;
-        sellTryAtApproval: number | null;
-        costTryAtApproval: number | null;
-        profitTryAtApproval: number | null;
-        approvedLocalDate: string | null;
-      }
-    >();
-    if (approvedIds.length) {
-      const rowsFrozen = await this.ordersRepo.query(
-        `SELECT id,
-                COALESCE("fxLocked", false)           AS "fxLocked",
-                "sellTryAtApproval",
-                "costTryAtApproval",
-                "profitTryAtApproval",
-                "approvedLocalDate"
-          FROM "product_orders"
-          WHERE id = ANY($1::uuid[])`,
-        [approvedIds],
-      );
-      frozenMap = new Map(
-        rowsFrozen.map((r: any) => [
-          String(r.id),
-          {
-            fxLocked: !!r.fxLocked,
-            sellTryAtApproval:
-              r.sellTryAtApproval != null ? Number(r.sellTryAtApproval) : null,
-            costTryAtApproval:
-              r.costTryAtApproval != null ? Number(r.costTryAtApproval) : null,
-            profitTryAtApproval:
-              r.profitTryAtApproval != null
-                ? Number(r.profitTryAtApproval)
-                : null,
-            approvedLocalDate: r.approvedLocalDate
-              ? String(r.approvedLocalDate)
-              : null,
-          },
-        ]),
-      );
-    }
-
-    const items = pageItems.map((o) => {
       const priceUSD = Number(o.price || 0);
       const unitPriceUSD = o.quantity
         ? priceUSD / Number(o.quantity)
         : priceUSD;
 
       const providerType = o.providerId
-        ? providersMap.get(o.providerId)
+        ? providerKind.get(o.providerId)
         : undefined;
       const isExternal = !!(o.providerId && o.externalOrderId);
 
@@ -2872,12 +2344,12 @@
         product: {
           id: o.product?.id,
           name: o.product?.name,
-          imageUrl: pickImage((o as any).product),
+          imageUrl: pickImage(o.product),
         },
         package: {
           id: o.package?.id,
           name: o.package?.name,
-          imageUrl: pickImage((o as any).package),
+          imageUrl: pickImage(o.package),
         },
 
         status: o.status,
