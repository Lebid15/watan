--- conflicted
+++ resolved
@@ -211,25 +211,6 @@
     return { message: 'تم حذف المنتج بنجاح' };
   }
 
-<<<<<<< HEAD
-  // Phase2 temporary backward compatibility: redirect old activation path to new tenant/catalog endpoint
-  @Post('activate-catalog')
-  async deprecatedActivate(@Req() req: Request, @Body('catalogProductId') catalogProductId: string) {
-    // Simply call service then respond with 302 style object (API clients can adjust)
-    const tenantId = (req as any).tenant?.id || (req as any).user?.tenantId;
-    const product = await this.productsService.activateCatalogProduct(tenantId, catalogProductId);
-    return { redirect: '/api/tenant/catalog/activate-product', productId: product.id };
-  }
-
-  // Phase2: تفعيل منتج من الكتالوج
-  @Post('activate-catalog')
-  async activateCatalog(@Req() req: Request, @Body('catalogProductId') catalogProductId: string) {
-    const tenantId = (req as any).tenant?.id || (req as any).user?.tenantId;
-    const product = await this.productsService.activateCatalogProduct(tenantId, catalogProductId);
-    return { id: product.id, catalogProductId: product.catalogProductId };
-  }
-
-=======
   // إنشاء منتج عالمي (للكتالوج) مخصص للمطور فقط
   @Post('global')
   @UseGuards(AuthGuard('jwt'), RolesGuard)
@@ -306,7 +287,6 @@
   // (moved catalog-available & snapshot-available routes above @Get(':id') to avoid dynamic capture)
 
 
->>>>>>> 4b3ea583
   // 🔹 رفع صورة المنتج إلى Cloudinary
   @Post(':id/image')
   @UseInterceptors(
@@ -368,12 +348,7 @@
     @Req() req: Request,
     @Param('id') productId: string,
     @UploadedFile() file: Express.Multer.File,
-<<<<<<< HEAD
-    @Body('name') name: string,
-  @Body('catalogLinkCode') catalogLinkCode: string,
-=======
   @Body('name') name: string,
->>>>>>> 4b3ea583
     @Body('capital') capitalStr?: string,
     @Body('basePrice') basePriceStr?: string,
     @Body('price') priceStr?: string,
@@ -412,10 +387,6 @@
         throw new InternalServerErrorException('فشل رفع صورة الباقة.');
     const capital = parseMoney(capitalStr ?? basePriceStr ?? priceStr);
 
-<<<<<<< HEAD
-    return this.productsService.addPackageToProduct(
-      (req as any).tenant?.id || (req as any).user?.tenantId,
-=======
     const tenantId = (req as any).tenant?.id || (req as any).user?.tenantId || '00000000-0000-0000-0000-000000000000';
     let publicCode: number | null = null;
     if (publicCodeRaw != null && String(publicCodeRaw).trim() !== '') {
@@ -433,20 +404,14 @@
 
     return this.productsService.addPackageToProduct(
       tenantId,
->>>>>>> 4b3ea583
       productId,
       {
         name,
         imageUrl,
-<<<<<<< HEAD
-        capital,
-        catalogLinkCode,
-=======
   capital,
   publicCode,
   isActive,
   providerName: providerNameClean,
->>>>>>> 4b3ea583
       },
       { userId: (req as any).user?.id, finalRole: (req as any).user?.roleFinal },
     );
