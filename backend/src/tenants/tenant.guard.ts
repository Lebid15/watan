--- conflicted
+++ resolved
@@ -84,11 +84,7 @@
   if (isTenantPath && !tenant) throw new UnauthorizedException('Tenant context required');
 
   if (!user && !req.externalToken) {
-<<<<<<< HEAD
-      // Defer auth evaluation to JwtAuthGuard / RolesGuard if an Authorization header is present.
-=======
       // Defer auth evaluation to JwtAuthGuard / RolesGuard if an Authorization header OR auth cookie is present.
->>>>>>> 4b3ea583
       // This avoids ordering issues where this global guard runs before controller-level JwtAuthGuard.
       const hasAuthHeader = !!(req.headers && req.headers.authorization);
       const hasAuthCookie = !!(req.cookies && req.cookies.auth);
@@ -100,8 +96,6 @@
       throw new UnauthorizedException('Auth required');
     }
 
-<<<<<<< HEAD
-=======
     // If we have both a resolved tenant (via domain/header) and a JWT user whose tenantId differs,
     // treat it as a tenant context mismatch (e.g., developer/global token reused on a storefront subdomain).
     // We allow developer / instance_owner to proceed (global scope) so they can access global pages without forced logout.
@@ -119,23 +113,14 @@
       }
     }
 
->>>>>>> 4b3ea583
     // Enforce tenant ownership/distributor constraints only on tenant paths
     if (isTenantPath) {
       if (isExternalTenantPath && req.externalToken) {
         if (req.externalToken.tenantId !== tenant.id) throw new ForbiddenException('Cross-tenant access (external)');
-<<<<<<< HEAD
-        // no role enforcement for external token usage
-      } else {
-        if (!user) throw new UnauthorizedException('Auth required');
-        if (user.tenantId !== tenant.id) throw new ForbiddenException('Cross-tenant access blocked');
-        const finalRole = user.roleFinal || user.role; // fallback to legacy if not injected
-=======
       } else {
         if (!user) throw new UnauthorizedException('Auth required');
         if (user.tenantId !== tenant.id) throw new ForbiddenException('Cross-tenant access blocked');
         const finalRole = user.roleFinal || user.role;
->>>>>>> 4b3ea583
         if (!['tenant_owner', 'distributor'].includes(finalRole)) {
           throw new ForbiddenException('Role not permitted for tenant API');
         }
