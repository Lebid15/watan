import { ArgumentsHost, Catch, ExceptionFilter, HttpException, HttpStatus } from '@nestjs/common';
import { ErrorsService } from './errors.service';

@Catch()
export class AllExceptionsFilter implements ExceptionFilter {
  constructor(private readonly errors: ErrorsService) {}
  async catch(exception: any, host: ArgumentsHost) {
    const ctx = host.switchToHttp();
    const response = ctx.getResponse();
    const request: any = ctx.getRequest();
    try {
      await this.errors.ingest({
        source: 'backend',
        level: 'error',
        name: exception?.name,
        message: exception?.message || 'Unhandled error',
        stack: exception?.stack,
        path: request?.path,
        method: request?.method,
        userId: request?.user?.id,
        tenantId: request?.user?.tenantId,
        userAgent: request?.headers?.['user-agent'],
        context: { query: request?.query, body: sanitize(request?.body) },
      });
    } catch (e) {
      // swallow logging errors
    }
    const status = exception instanceof HttpException ? exception.getStatus() : HttpStatus.INTERNAL_SERVER_ERROR;
    const baseResp = exception instanceof HttpException ? exception.getResponse() : undefined;
    // Normalize response body (string | object)
    let message: string = 'Internal error';
    let code: string | undefined;
    let details: any = null;
    if (typeof baseResp === 'string') {
      message = baseResp || (exception?.message || message);
    } else if (baseResp && typeof baseResp === 'object') {
      const br: any = baseResp;
      if (Array.isArray(br.message)) {
        // class-validator style: message is array of strings; keep first human message but collect details
        message = 'Validation failed';
        details = br.message;
      } else {
        message = br.message || exception?.message || message;
      }
      if (br.code && typeof br.code === 'string') code = br.code;
      if (br.details) details = br.details;
    } else {
      message = exception?.message || message;
    }

    // Map fallback code if not explicitly provided.
    if (!code) {
      code = mapCode(status, message, exception);
    }

    // Extract validation details (class-validator standard structure) if not already captured
    if (!details && exception?.response?.message && Array.isArray(exception.response.message)) {
      details = exception.response.message;
    }
    // If validation errors structure (Nest ValidationPipe) under response.error or response.message
    if (!details && exception?.response?.errors) details = exception.response.errors;

    const envelope = {
      statusCode: status,
      code,
      message,
      details: details ?? null,
      timestamp: new Date().toISOString(),
      path: request?.url || request?.originalUrl || request?.path,
    };
    response.status(status).json(envelope);
  }
}

function mapCode(status: number, message: string, exception: any): string {
  switch (status) {
<<<<<<< HEAD
    case 401: return 'INVALID_TOKEN';
=======
    case 401:
      if (/TENANT_MISMATCH/i.test(message)) return 'TENANT_MISMATCH';
      return 'INVALID_TOKEN';
>>>>>>> 4b3ea583
    case 403: return message === 'MISSING_SCOPE' ? 'MISSING_SCOPE' : 'FORBIDDEN';
    case 409:
      if (/IDEMPOTENCY_MISMATCH/i.test(message)) return 'IDEMPOTENCY_MISMATCH';
      if (/IDEMPOTENCY_IN_PROGRESS/i.test(message)) return 'IDEMPOTENCY_IN_PROGRESS';
      return 'CONFLICT';
    case 422:
      if (/IDEMPOTENCY_REQUIRED/i.test(message)) return 'IDEMPOTENCY_REQUIRED';
      return 'VALIDATION_ERROR';
    case 429: return 'RATE_LIMITED';
    default:
      return status >= 500 ? 'INTERNAL_ERROR' : 'ERROR';
  }
}

function sanitize(body: any) {
  if (!body || typeof body !== 'object') return body;
  const redacted = ['password', 'token', 'authorization'];
  const out: any = {};
  for (const [k, v] of Object.entries(body)) {
    if (redacted.includes(k.toLowerCase())) out[k] = '[REDACTED]'; else out[k] = v;
  }
  return out;
}<|MERGE_RESOLUTION|>--- conflicted
+++ resolved
@@ -74,13 +74,9 @@
 
 function mapCode(status: number, message: string, exception: any): string {
   switch (status) {
-<<<<<<< HEAD
-    case 401: return 'INVALID_TOKEN';
-=======
     case 401:
       if (/TENANT_MISMATCH/i.test(message)) return 'TENANT_MISMATCH';
       return 'INVALID_TOKEN';
->>>>>>> 4b3ea583
     case 403: return message === 'MISSING_SCOPE' ? 'MISSING_SCOPE' : 'FORBIDDEN';
     case 409:
       if (/IDEMPOTENCY_MISMATCH/i.test(message)) return 'IDEMPOTENCY_MISMATCH';
