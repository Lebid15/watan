--- conflicted
+++ resolved
@@ -64,8 +64,6 @@
         run: |
           ssh -o StrictHostKeyChecking=no $VPS_USER@$VPS_HOST "\
             cd $DEPLOY_DIR && \
-<<<<<<< HEAD
             docker compose exec -T backend node dist/scripts/verify-tenants.js
-=======
-            docker compose exec -T backend node dist/scripts/tenant-verify.js"
->>>>>>> 6428b4ff
+
+            docker compose exec -T backend node dist/scripts/tenant-verify.js"